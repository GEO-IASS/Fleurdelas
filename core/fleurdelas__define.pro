; docformat = 'rst'
;+
; The purpose of this object is to read, manipulate at the point level LAS file.
; The object is able to handle any LAS 1.0, 1.1, 1.2, 1.3 with point format 0, 1, 2, 3, 4, 5.
; It also has the ability to write LAS file.
;       
; :Author:
;   Antoine Cottin
;       
; :Fields:
;   lasFilePath : Path to the LAS file.
;   surveyDay=survey day
;       
; :Uses:
;   lasObj=Obj_New("fleurDeLas")
;
; :Examples:
;
;   Init the object
;     
;     lasObj = obj_new('fleurDeLas')
;     
;   Load a LAS file into the Object:
;   
;     lasObj->loadData, day="206", flightline=5, /QUIET
;     or
;     lasObj->loadDataWithPath, "/path/to/the/las/file", /QUIET
;     
;   Getting the bounding box (coverage) of the loaded LAS file:
;   
;     boxEdge = lasObj->getHeaderProperty(/BOUNDINGBOX)
;     
;   Extract data from a geographical area (box):
;   
;      selectData = lasObj->getData(BOUNDINGBOX=geoBox)
;
;
; :History:
;
;    Create by Antoine Cottin, July 2011.
;    
;    September 2012
;     -Support of LAS 1.3 and greater
;     -Add getter and setter for Vlr and EVlr
;     
;    January 2012
;     -Implementation of fleurDeLas::writeLAS
;      Still in beta      
;     
;    September 2013
;     -Add comments and header comments
;     
;    14 September 2013
;     -Change fleurDeLas::getData(pointNumber=index) : 
;      using the index array as one block instead of loop on the block
;      and trying to locate the exact record.
;    
;    January 2014:
;     -fleurDeLas::tileData :
;      Binary file structure modify, two new fields to the header
;      two new methods have been added, fleurDeLas::readTile() and fleurDeLas::writeTile() which
;      superseed the old method 
;     -fleurDeLas::dump :
;      Implementation of an ASCII dump method
;     -fleurDeLas::restoreData :
;      Restore the original data from the load method (not sure this is really useful)
;     -fleurDeLas:radiusSelection :
;      selection of points within a circle
;     -fleurDeLas::polygonSelection :
;      Selection of points inside a polygon
;     -fleurDeLas::extractTrees :
;      A working prototype method that extracts trees directly from the point cloud.
;      It uses a recursive approach
;       
;    25 February 2014
;     -Improvment of version handling :
;      There was an issue in the header handling through the version in the number of point by returns    
;     -fleurDeLas::writeLAS :
;      using the index array as one block instead of loop on the block
;      and trying to locate the exact record.
;     -Removing all data members and associate methods referencing to the old writeLAS method
;     -Integration of fleurDeLas::readVLR
;     -Integration of fleurDeLas::readLAS
;     -Integration of fleurDeLas::addGeoKey - WIP
;     -Improvement of fleurDeLas::cleanup
;     
;    20 August 2014
;     - We changed the name to fleur de las
;        
;-


;+
; Loads a LAS file using a fully qualified path. Use this method for general use of the lib.
;
; :Categories:
;   GENERAL
;   
; :Returns:
;   Nothing
;   
; :Uses:
;   Obj->loadData, sting_of_fully_qualified_path
;   
; :Examples:
;     setup the object
;       lasObj = obj_new('fleurDeLas')
;     load a LAS file
;       lasObj->loadDataWithPath, '/path/to/the/file.LAS'
;
; :Keywords:
;   inputFile : in, required, type=string
;     fully qualified path name of a las file
;   _ref_extra : in, optional, type=string
;     flag to setup the log output. It can be set as
;       -verbose : output all the message to the current console
;       -file : output all message to a log file
;       -quiet : turn off log information
;
; :Author:
;   Antoine Cottin
;-
Pro fleurDeLas::loadDataWithPath, inputFile=inputFile, _ref_extra=logMode

  close, /ALL
  
  ; Initializing console printing
  self.out = obj_new('consoleOutput', _extra = logMode)

  self.sysSep = PATH_SEP()
  
  ; Setting up a temp directory to hold temporary informations
  ; cd into the project directory
  fleurdelasPath = File_dirname(Routine_filepath('fleurdelas__define', /either))
  Cd, fleurdelasPath
  Cd, '..'
  
  ; Adding some support for cross plateform compatibility
  if strlowcase(!version.os_family) eq 'unix' then begin
    Spawn, 'pwd', rootPth
    self.Rootpath = rootPth
    ; Create a temp file
    tempDirPath = rootPth + self.sysSep + 'temp'
    self.Tempdirpath = tempDirPath
    command = 'mkdir '+ tempDirPath
    Spawn, command
  endif else begin
    Spawn, 'cd', rootPth
    self.Rootpath = rootPth
    ; Create a temp file
    tempDirPath = rootPth + self.sysSep + 'temp'
    self.Tempdirpath = tempDirPath
    command = 'mkdir '+ tempDirPath
    Spawn, command
  endelse
  
  dum = self.readLAS(inputFile, header, dataStr)
  

  self.lasFilePath = inputFile
  self.lasHeader = ptr_new(header)
  self.lasDataStr = ptr_new(dataStr)

  if header.nRecords ne 0 then begin
    
    dum = self.readVLR(inputFile, header, vlrFileArr, vlrByteSizeArr, vlrId, vlrArr, self.out)
    self.vlrFileID = ptr_new(vlrFileArr)
    self.vlrByteSize = ptr_new(vlrByteSizeArr)
    self.vlrId = ptr_new(vlrId)
    self.vlrArr = ptr_new(vlrArr)
  
  endif
  
  self.lasDataExtent = (self.getHeaderProperty(/BOUNDINGBOX))[0:3]
  self.selectArray = ptr_new(bytarr(self.getHeaderProperty(/numberOfPoints)))
  self.lasDataIndBackup = ptr_new(indgen(self.getHeaderProperty(/numberOfPoints), /UL64))
   
  if n_elements(tileSize) ne 0 then begin
    self.xTile = tileSize[0]
    self.yTile = tileSize[1]
  endif else begin
    self.Xtile = 300.
    self.Ytile = 300.
  endelse
  
  if n_elements(tileData) ne 0 then begin
    exist = self.lookingForFile(self.lasFilePath, '.tid', tileFileName)
    if exist eq 1 then begin
      self.lasTileFileName = tileFileName 
      dum = self.readTile()
    endif else begin
      ; Load data into memory
      dum = self.getData(/ALL)
      dumt = self.tileData(self.xTile, self.yTile, self.lasDataExtent)
    endelse
  endif
   
   
  ; TODO: strip the file name and fine the survey day or ask for one
  ;self.surveyDay = surveyDay   
   
  case header.pointFormat of
    0:self.lasDataStrSz = 20
    1:self.lasDataStrSz = 28
    2:self.lasDataStrSz = 26
    3:self.lasDataStrSz = 34
    4:self.lasDataStrSz = 57
    5:self.lasDataStrSz = 63
  endcase

End


;+
; Restore the original loaded data for the general index
;
; :Category:
; 	LAS
;
; :Return:
; 	1
;
;	:Uses:
;		dum = lasobj.restore()
;
;	:Example:
;		dum = lasobj.restore()
;
; :History:
; 	Development history
;
; :Author: antoine
;-
Function fleurDeLas::restoreData

  dum = self.getData(pointNumber = (*self.lasDataIndBackup))
  return, 1
  
End



;+
; This function looks for a file based on the file name and a provided extension.
; It will returns 1 if the file exits and 0 if not.
;
; :Category:
; 	GENERAL
;
; :Return:
;   Binary value, 1 the new file with that extention exist, 0 that new file doesn't exist
;
;	:Uses:
;   dum = Obj.lookingForFile(filebasename, ext)
;
;	:Example:
;		exist = self.lookingForFile(inFile, '.tid', tileFileName)
;
; :Params:
;    basename : in, string, type = string
;     Represents the original path file name
;    ext : in, required, type = string
;     file extention '.xxx' to add at the end of the name
;    tileFileName: in, required, type=string
;     Represents the new file name
;
; :History:
;   February 2014
;     - add
;
; :Author: antoine
;-
Function fleurDeLas::lookingForFile, basename, ext, tileFileName

  if strlowcase(!version.OS_NAME) eq "linux" or strlowcase(!version.OS_NAME) eq "mac os x" then spath='/' else spath='\'
  sep=strcompress(strmid(spath, 0, 1,/reverse_offset))
  path = file_dirname(basename)
  file = file_basename(basename)
  tileFileName = strcompress( path + spath + strmid(file, 0, strpos(file, '.', /reverse_search )) + ext)
  
  exist = file_test(tileFileName)
  
  return, exist

End



Function fleurDeLas::readTile, outFile=outFile

  ; start time
  T = SYSTIME(1)
  
  ; If a file name is provided that look for it
  if n_elements(outFile) ne 0 then begin
    tileFileName = outFile
    exist = file_test(tileFileName)
  endif else begin
    inFile = self.lasFilePath
    exist = self.lookingForFile(inFile, '.tid', tileFileName)
  endelse
  
  if exist eq 1 then begin
  
    ; Read the file
    
    ; Tiling the data & writing the data into a file
    openr, rlun, tileFileName, /get_lun
    nRecords = 0UL
    readu, rlun, nRecords
    ;print, 'nRecords:', nRecords
    box = dblarr(4)
    readu, rlun, box
    
    ; Defining the Tile index structure
    baseTileStructure = {tileNumber:0UL, index:ptr_new(), off:ptr_new()}
    tileStructure = replicate(baseTileStructure, nRecords)
    
    nTile = 0UL
    for d=0,nRecords-1,1 do begin
    
      readu, rlun, nTile
      ;print, 'Tile index:', nTile
      tileStructure[d].tileNumber = nTile
      nElements = 0UL
      readu, rlun, nElements
      ;print, 'nElements:', nElements
      dumArray = ulonarr(nElements)
      readu, rlun, dumArray
      tileStructure[d].index = ptr_new(dumArray)
      dumArray = bytarr(nElements)
      readu, rlun, dumArray
      tileStructure[d].off = ptr_new(dumArray)
      
    endfor
    
    free_lun, rlun, /FORCE
    
    ; Putting the tile structure in the core data
    self.lasNTiles = ulong(nRecords)
    self.lasDataTile = ptr_new(tileStructure)
    self.lasTileExtent = box
    
    self.out->print,1, strcompress('Reading tile file done...')
    self.out->print,1, strcompress('Time :'+string(SYSTIME(1) - T) +' Seconds')
    
  endif else begin
    
    self.out->print, 2, strcompress('No file found, creating one...')
    self.tileData, self.xTile, self.yTile, self.lasDataExtent
    
   Return, 0
    
  endelse
  
  Return, 1
  
End




;+
; This method write a tile file
;
; :Category:
; 	LAS
;
; :Return:
; 	Writes a binary file on the disk
;
;	:Uses:
;		The call method
;
;	:Example:
;	  To write the file at the default location
;		 dum = lasobj.writeTile()
;		To write the file at a specific location
;		 dum - lasobj.writeTile(outFile = '/path/to/the/file')
;
;
; :Keywords:
;    outFile = int, optional, type=string
;       path file name
;
; :History:
; 	Development history
;
; :Author:
;   Antoine Cottin
;-
Function fleurDeLas::writeTile, outFile=outFile

  T = SYSTIME(1)
  
  ; If a file name is provided that look for it
  if n_elements(outFile) ne 0 then begin
    tileFileName = outFile
    exist = file_test(tileFileName)
  endif else begin
    inFile = self.lasFilePath
    exist = self.lookingForFile(inFile, '.tid', tileFileName)
  endelse
  
  
  self.out->print,1, 'Writing Tile Data File...'
  self.out->print,2, 'Be aware that any previous tile file will be overwrite...'
  ;exist = self.lookingForFile(self.lasFilePath, '.tid', tileFileName)
  
  tileStructure = self.getTileIndex()
  
  ; Defining the Tile index structure
  ;baseTileStructure = {tileNumber:0, index:ptr_new(), off:ptr_new()}
  ;baseTileStructure = {tileNumber:0, index:ptr_new(), histogram:lonarr(10)}
  ;tileStructure = replicate(baseTileStructure, nX * nY)
  
  ; Tiling the data & writing the data into a file
  openw, wlun, tileFileName, /get_lun
  ; Writing the number of records - initialize
  writeu, wlun, ulong(self.lasNTiles) ;0UL
  ; Writting the geographical extent of the tiling
  writeu, wlun, double(self.lasTileExtent)
  
  for i = 0, self.lasNTiles-1, 1 do begin
    
;    writeu, wlun, ulong(tileStructure[i].tileNumber)
;    writeu, wlun, ulong(n_elements((*tileStructure[i].index)))
;    writeu, wlun, ulong( (*(tileStructure.[i].index)) )
;    writeu, wlun, byte( ((*(tileStructure[i].off))) )

    writeu, wlun, ulong( (tileStructure.tileNumber)[i] )
    writeu, wlun, ulong(n_elements( (*(tileStructure.index)[i]) ))
    writeu, wlun, ulong( (*(tileStructure.index)[i]) )
    writeu, wlun, byte( (*(tileStructure.off)[i]) )

  endfor

  free_lun, wlun, /FORCE
  
  self.out->print,1, strcompress('Writing the tiling data done...')
  self.out->print,1, strcompress('Time :'+string(SYSTIME(1) - T) +' Seconds')
  
  Return, 1
  
End




;+
; Tiles the LAS file.
; The procedure will first search for an existing Tile InDex file (.TID).
; If the file is found it is read and assign to the object.
; If the file is not found, it will create it and assign it to the object.
; For now the tile size (100 m x 100 m is hard coded but is meant to be change in the future.
; To get the tile index, use the method fleurDeLas::getTileIndex().
;
; :Categories:
;   GENERAL
;   
; :Returns:
;   Nothing
;
; :Uses:
;   Obj->tileData
;
; :Examples:
;   For Example::
;
;     setup the object
;       lasObj = obj_new('fleurDeLas')
;
;     load the 5th flightline of survey from December 5th 2003
;       lasObj->tileData
;       
;  :History:
;   February 2014
;     - add an index field in the tile structure
;     - add bounding box option
;
;-
;+
; :Description:
;    Describe the procedure.
;
; :Category:
; 	What is the general purpose of this method
;
; :Return:
; 	If any, what is the output of this method
;
;	:Uses:
;		The call method
;
;	:Example:
;		A quick example on how to use this method
;
; :Params:
;    xTile
;    yTile
;    box
;
;
;
; :History:
; 	Development history
;
; :Author: antoine
;-
Pro fleurDeLas::tileData, xTile, yTile, box, outFile = outFile

; start time
T = SYSTIME(1)

; If a file name is provided that look for it
if n_elements(outFile) ne 0 then begin
  tileFileName = outFile
  exist = file_test(tileFileName)
endif else begin
  inFile = self.lasFilePath
  exist = self.lookingForFile(inFile, '.tid', tileFileName)
endelse



if exist eq 1 then begin
  
  ; Read the file
  dum = self.readTile()
  
;+
;  ; Tiling the data & writing the data into a file
;  openr, rlun, tileFileName, /get_lun
;  nRecords = 0UL
;  readu, rlun, nRecords
;  ;print, 'nRecords:', nRecords
;  box = dblarr(4)
;  readu, rlun, box
;  
;  ; Defining the Tile index structure
;  baseTileStructure = {tileNumber:0UL, index:ptr_new(), off:ptr_new()}
;  tileStructure = replicate(baseTileStructure, nRecords)
;  
;  nTile = 0UL
;  for d=0,nRecords-1,1 do begin
;    
;    readu, rlun, nTile
;    ;print, 'Tile index:', nTile
;    tileStructure[d].tileNumber = nTile
;    nElements = 0UL
;    readu, rlun, nElements
;    ;print, 'nElements:', nElements
;    dumArray = ulonarr(nElements)
;    readu, rlun, dumArray
;    tileStructure[d].index = ptr_new(dumArray)
;    dumArray = bytarr(nElements)
;    readu, rlun, dumArray
;    tileStructure[d].off = ptr_new(dumArray)
;    
;  endfor
;  
;  free_lun, rlun
;  
;  ; Putting the tile structure in the core data
;  self.lasNTiles = ulong(nRecords)
;  self.lasDataTile = ptr_new(tileStructure)
;  self.lasTileExtent = box
;-

  self.out->print,1, strcompress('Reading tile file done...')
  self.out->print,1, strcompress('Time :'+string(SYSTIME(1) - T) +' Seconds')

endif else begin
  
;  dum = self.writeTileData()
;+
  ; Create the file
  ; If no tile size is provided then use the one store into the object
  if n_elements(xTile) eq 0 then tileSizeX = self.xTile else tileSizeX = xTile & self.xTile = xTile
  if n_elements(yTile) eq 0 then tileSizeY = self.yTile else tileSizeY = YTile & self.yTile = yTile

  self.out->print,1, strcompress('Starting Tile the data...')
  
  if ptr_valid(self.lasData) then begin
  
    ; Getting the bounding box of the LAS file - added the box as parameter to cut the data
    if n_elements(box) eq 0 then box = self->getHeaderProperty(/boundingBox)
    
    deltaX = ( box[0] - box[1] )
    deltaY = ( box[2] - box[3] )
    
    nX = ceil( deltaX / tileSizeX )
    nY = ceil( deltaY / tileSizeY )
    
    ; if the data cover is smaller than the tile size, set it up to 1
    if nX eq 0 then nX = 1
    if nY eq 0 then nY = 1
    
    roundUpX = deltaX / nX
    roundUpY = deltaY / nY
    
    newXBox = ( ( indgen(nX+1) * roundUpX ) ) + box[1]
    newYBox = ( ( indgen(nY+1) * roundUpY ) ) + box[3]
    
    ; Defining the Tile index structure
    baseTileStructure = {tileNumber:0, index:ptr_new(), off:ptr_new()}
    ;baseTileStructure = {tileNumber:0, index:ptr_new(), histogram:lonarr(10)}
    tileStructure = replicate(baseTileStructure, nX * nY)
    
  ;  ; Tiling the data & writing the data into a file
  ;  openw, wlun, tileFileName, /get_lun
  ;  ; Writing the number of records - initialize
  ;  writeu, wlun, 0UL
  ;  ; Writting the geographical extent of the tiling
  ;  writeu, wlun, double(box)
    
    loop = 0L
    tileWithData = 0UL
    for i=0,nY+1-2,1 do begin
      for j=0,nX+1-2,1 do begin
      
      print, [newXBox[j+1], newXBox[j], newYBox[i+1], newYBox[i]]
      dumData = self->getData(boundingBox = [newXBox[j+1], newXBox[j], newYBox[i+1], newYBox[i]])
      selectedDataIndex = self->getSelectedDataIndex()
      tileStructure[loop].tileNumber = loop
      tileStructure[loop].index = ptr_new(selectedDataIndex) 
      tileStructure[loop].off = ptr_new(bytarr(n_elements(selectedDataIndex)))
       
  ;    if ptr_valid(tileStructure[loop].index) then begin
  ;    writeu, wlun, ulong(tileStructure[loop].tileNumber)
  ;    writeu, wlun, ulong(n_elements(selectedDataIndex))
  ;    writeu, wlun, ulong(selectedDataIndex)
  ;    writeu, wlun, bytarr(n_elements(selectedDataIndex))
  ;    tileWithData += 1UL
  ;    
  ;    endif
          
      loop = loop + 1
      
      endfor
    endfor
    
  ;  ; Writing the tile index file
  ;  point_lun, wlun, 0
  ;  writeu, wlun, ulong(tileWithData)
  ;  free_lun, wlun
    
    ; Putting the tile structure in the core data
    self.lasNTiles = ulong(nX * nY)
    self.lasDataTile = ptr_new(tileStructure)
    self.lasTileFileName = tileFileName
  
    
    self.out->print,1, strcompress('Tiling done...')
    self.out->print,1, strcompress('Time :'+string(SYSTIME(1) - T) +' Seconds')
    
    dum = self.writeTileData()
    
    endif else begin
    
    self.out->print,2, "No data load !"
    
  endelse

  
endelse

End



;+
; Display information on object's methods.
;
; :Categories:
;   GENERAL
;   
; :Returns:
;   Display procedures, functions and instance data of the object. 
;
; :Uses:
;   Obj->help
;
; :Examples:
;   For Example::
;
;     setup the object
;       lasObj = obj_new('fleurDeLas')
;
;     Call for help on the object
;       lasObj->help
;
;-
Pro fleurDeLas::help

  help, self, /objects
  return

End



;+
; Cleanup the object. This method is call automatically using the obj_destroy method.
;
; :Categories:
;   GENERAL
;   
; :Returns:
;   Nothing
;
; :Uses:
;   obj_destroy, Obj
;
; :Examples:
;     setup the object
;       lasObj = obj_new('fleurDeLas')
;
;     Destroying the object
;       obj_destroy, lasObj
;       
;-
Pro fleurDeLas::cleanup

  Compile_opt idl2
   
  ; Removing the temporary files
  self.out->print,1 , 'Destroying fleurDeLas object...'
  self.out->print,1 , 'Removing temporary files...'
<<<<<<< HEAD
  ;CD, '~/IDLWorkspace83/Saints/'
=======
  CD, self.rootPath
>>>>>>> 3f3e9847
  ; Removing a temp file
  
  if strlowcase(!version.os_family) eq 'unix' then begin
    command = 'rm -r '+ self.tempDirPath
  spawn, command
  endif else begin
    command = 'del /F /Q '+ self.tempDirPath
  spawn, command
  endelse
  
  
  ; Freeing all data member pointers
  self.out->print,1 , 'Cleaning memory...'
  ptr_free, $
  self.lasHeader,$
  self.lasDataStr,$
  self.getDataIndex,$
  self.lasData,$  
  self.lasDataIndBackup,$
  self.lasDataTile,$
  self.lasWaveDsptrHdr,$
  self.lasWaveEvlrHeader,$
  self.lasWave,$
  self.vlrFileID,$
  self.vlrByteSize,$
  self.vlrId,$
  self.vlrArr,$
  self.selectArray
  
  ; Destroying the consoleOutput object
  self.out->print,1 , 'Destroying remaining objects...'
  self.out->print,1 , 'Bye :)'
  obj_destroy, self.out
  
End



;+
; :Hidden:
;
;-
Pro fleurDeLas::testArg, boundingBox=b, pointNumber=v, all=all
 
if arg_present(boundingBox) then print, "boundingBox argument present"
if n_elements(b) ne 0 then print, b 
if n_elements(v) ne 0 then print, v 
if keyword_set(all) then print, "Keyword /all sets"

;Pro xyz, a, b, test = t, value = v
;
;if n_elements(t) ne 0 then print, t
;if n_elements(v) ne 0 then print, v
;
;if arg_present(a) then print, "Arg a present"
;if arg_present(b) then print, "Arg b present"
;
;
;End

End



;+
; This function build the folder path for a specific type of data specify as argument.
;
; :Categories:
;   ARSF-NERC
;
; :Uses:
;   Obj->projectPathBuilder(_ref_extra=pathType,day=surveyDay)
;
; :Examples:
;   For examples::
;
;       To create the path and list files of all the LAS 1.3 files that have been collected on day 208
;
;         Result=Obj->projectPathBuilder(/LIDAR_LAS13,DAY='208')
;
;
; :Keywords:
;   day : in, required, type=string 
;
; 
;   _ref_extra : in, required, type=string
;     /DEM_BNG, /DEM_WGS84, /LIDAR_ASCII, /LIDAR_LAS10, /LIDAR_LAS13, /NAVIGATION, /CAMERA_LOG, /CAMERA_PHOTO, /CAMERA_THUMB
;
;
; :Returns:
;
;       Return an strarr[fileNamePath,fileNameSearch] where:
;
;         fileNamePath: is the absolute path of the selected data type
;         
;         fileNameSearch: is the root name of the selected data type
;
;-
Function fleurDeLas::projectPathBuilder,_ref_extra=pathType,day=surveyDay

  Compile_opt idl2
  
   
  ; setting the root name of the file directory
  if strlowcase(!version.os) eq 'linux' then begin
    root='/mnt/urban-bess/Working_data'
    osPathSep=path_sep()
    
  endif else begin
    root='Z:\Working_data'
    osPathSep=path_sep()
    
  endelse
  
  ; TODO: root and the below variables should be store in a file for easy interpolarity embedded this information into the XML file
  project='RG12_10'
  project_year='2012'
  projectNameSep='-'
  processDate='201[2,3]????'
  
  
  if (n_elements(pathType) eq 0) then begin
    print, 'An argument is required...'
    print, 'Ending process...'
    ;return,0
  endif else begin
  
    case 1 of
    
      strlowcase(pathType) eq "dem_bng": begin
        searchPath=['lidar','dem']
        fileNamePath=root+osPathSep+project+projectNameSep+surveyDay+$
          projectNameSep+searchPath[0]+osPathSep+searchPath[1]
        ;print,fileNamePath
        fileNameSearch='*ASTER-bng.dem'
        result=[fileNamePath,fileNameSearch]
      end
      
      strlowcase(pathType) eq "dem_wgs84": begin
        searchPath=['lidar','dem']
        fileNamePath=root+osPathSep+project+projectNameSep+surveyDay+$
          projectNameSep+searchPath[0]+osPathSep+searchPath[1]
        ;print,fileNamePath
        fileNameSearch='*ASTER-wgs84_latlong.dem'
        result=[fileNamePath,fileNameSearch]
      end
      
      strlowcase(pathType) eq "lidar_ascii": begin
        searchPath=['lidar','flightlines','ascii']
        fileNamePath=root+osPathSep+project+projectNameSep+surveyDay+$
          projectNameSep+searchPath[0]+osPathSep+searchPath[1]+osPathSep+searchPath[2]
        ;print,fileNamePath
        fileNameSearch='*.txt'
        result=[fileNamePath,fileNameSearch]
      end
      
      strlowcase(pathType) eq "lidar_las10": begin
        searchPath=['lidar','flightlines','las1.0']
        fileNamePath=root+osPathSep+project+projectNameSep+surveyDay+$
          projectNameSep+searchPath[0]+osPathSep+searchPath[1]+osPathSep+searchPath[2]
        ;print,fileNamePath
        fileNameSearch='*.LAS'
        result=[fileNamePath,fileNameSearch]
      end
      
      strlowcase(pathType) eq "lidar_las13": begin
        searchPath=['lidar','flightlines','las1.3']
        fileNamePath=root+osPathSep+project+projectNameSep+surveyDay+$
          projectNameSep+searchPath[0]+osPathSep+searchPath[1]+osPathSep+searchPath[2]
        ;print,fileNamePath
        fileNameSearch='*.LAS'
        result=[fileNamePath,fileNameSearch]
      end
      
      strlowcase(pathType) eq "navigation": begin
        searchPath=['lidar','navigation']
        fileNamePath=root+osPathSep+project+projectNameSep+surveyDay+$
          projectNameSep+searchPath[0]+osPathSep+searchPath[1]
        ;print,fileNamePath
        fileNameSearch='*.sol'
        result=[fileNamePath,fileNameSearch]
      end
      
      strlowcase(pathType) eq "sup": begin
        searchPath=['lidar','navigation']
        fileNamePath=root+osPathSep+project+projectNameSep+surveyDay+$
          projectNameSep+searchPath[0]+osPathSep+searchPath[1]
        ;print,fileNamePath
        fileNameSearch='*.sup'
        result=[fileNamePath,fileNameSearch]
      end
      
      strlowcase(pathType) eq "camera_log": begin
        searchPath=['camera','eventfile']
        fileNamePath=root+osPathSep+project+projectNameSep+surveyDay+$
          projectNameSep+searchPath[0]+osPathSep+searchPath[1]
        ;print,fileNamePath
        fileNameSearch='*.csv'
        result=[fileNamePath,fileNameSearch]
      end
      
      strlowcase(pathType) eq "camera_photo":begin
      searchPath=['camera','photographs']
      fileNamePath=root+osPathSep+project+projectNameSep+surveyDay+$
        projectNameSep+searchPath[0]+osPathSep+searchPath[1]
      ;print,fileNamePath
      fileNameSearch='*.tif'
      result=[fileNamePath,fileNameSearch]
    end
    
    strlowcase(pathType) eq "camera_thumb":begin
    searchPath=['camera','thumbnails']
    fileNamePath=root+osPathSep+project+projectNameSep+surveyDay+$
      projectNameSep+searchPath[0]+osPathSep+searchPath[1]
    ;print,fileNamePath
    fileNameSearch='*.jpg'
    result=[fileNamePath,fileNameSearch]
  end
  
  ;hyperspectral - TBD
  
  ELSE: begin
    print,'Nothing to return...'
    result=['TBD','TBD']
  end
  
endcase


endelse

return, result


End


;+
; This procedure is obsolete
;
; :Returns:
;   Nothing
;
; :Hidden:
;-
Pro fleurDeLas::loadWave

; Check if the waveforms are inside the LAS file if not find the wave file and open it
 

; Make sure that all packet size are the same size using stdev
; Make sure that all the waveform are consecutive
; point lun to first record and readu :: ((*(self.lasData)).offsetWaveData)

openr, inputLun, self.lasFilePath, /get_lun, /swap_if_big_endian

; Checking if all the packet have the same size
; A consecutive order equal to the point one is assumed if all the offsetWaveData fields are the same
;checkSize = (((*(self.lasData)).wpacketsize)[*(self.getDataIndex)])-temporary(shift( ((*(self.lasData)).wpacketsize)[*(self.getDataIndex)], -1))
;if total(checkSize) eq 0.0 then packetSize = ((*(self.lasData)).wpacketsize)[0]
;checkStart = (((*(self.lasData)).offsetWaveData)[*(self.getDataIndex)])-temporary(shift( ((*(self.lasData)).offsetWaveData)[*(self.getDataIndex)], -1))
;if total(checkStart) eq 0.0 then waveStart = ((*(self.lasData)).offsetWaveData)[0]

packetSize = ((*(self.lasData)).wpacketsize)[0]
waveStart = ((*(self.lasData)).offsetWaveData)[0]

tempWaveStr = {waveStruc,wave:bytarr(256)}
tempWave = replicate(tempWaveStr,n_elements(*(self.getDataIndex)))
point_lun, inputLun, ((*(self.lasHeader)).startWaveform + waveStart + (long((*(self.getDataIndex))[0]) * long(packetSize)))
readu, inputLun, tempWave



free_lun, inputLun

self.lasWave = ptr_new(tempWave)


End



;+
; Init the fleurDeLas Object.
;
; :Categories:
;   GENERAL
;   
; :Returns:
;   an object
;
; :Uses:
;   Obj = obj_new('fleurDeLas')
;
; :Examples:
;   For Example::
;
;     Setup the object:
;       lasObj = obj_new('fleurDeLas')
;
;-
Function fleurDeLas::init

  Compile_opt idl2
  
;  self.out = obj_new('consoleOutput')
  ; Initializing the object
  return, 1

End



;+
; This function selects specific field(s) from the LAS point structure.
; It is call internally by the GET methods that retreive points.
; 
; THIS FUNCTION IS TEMPORARY DISABLE AS IT PRODUCES ERRORS.
; 
; :Categories:
;   GENERAL
;   
; :Returns:
;   An array of structure compose of the selected field(s).
;
; :Uses:
;   Result=Obj->lasPointFieldSelector(tempData, _ref_extra=ex, out)
;
; :Examples:
;   For Example::
;
;     Setup the object:
;       lasObj = obj_new('fleurDeLas')
;       
;     Load a LAS file:
;       lasObj->loadDataWithPath, '/path/to/the/file.LAS'
;       
;     Get all the data and return only the coordinate fields (X, Y, Z):
;       Data = lasObj->getData(/all, ['easting', 'northing', 'elevation'])
;     
; :Params:
;   tempData : in, required, type=array of structure
;     This is an array of structure that represent sub-set of point(s) return by a GET method.
;   out : in, required, type=obj
;     The console output object required to print out the log message.
; 
; :Keywords:
;   _ref_extra : in, optional, type=strarr
;     A string array that describ the field(s) that need to be return. 
;     If not string array is present, then all the fields are return.
;   
;-
Function fleurDeLas::lasPointFieldSelector, tempData, _ref_extra=ex, out

;if n_elements(ex) eq 0 then keyList = strlowcase(tag_names(tempData)) else keyList = strlowcase(ex)
;tagList = strlowcase(tag_names(tempData))
;nkeyList = n_elements(keyList)
;
;;/allField
;
;flag = 0
;
;for o=0,nKeyList-1,1 do begin
;
;  validCheck = where(keyList[o] eq tagList, validCount)
;  
;    if validCount ne 0 then begin
;    
;      if flag eq 0 then begin
;        
;        data = create_struct(tagList[validCheck],tempData.(validCheck))
;        flag = 1
;        
;      endif else begin
;      
;        data = create_struct(data, tagList[validCheck],tempData.(validCheck))
;        
;      endelse
;      
;    endif else begin
;    
;      self.out->print,2, strcompress("Keyword " + string(keyList[o]) + " not found into point structure tags name...")
;      self.out->print,2, strcompress("Ignoring " + string(keyList[o]) + " keyword...")
;      ;return, 0
;            
;    endelse
;    
;endfor

data = tempData

out->print,1, "Return Point Structure description:"
out->printArray,1, tag_names(data)
return, data

        
End



;+
; This function returns the number of flightlines of a specific survey day
; 
; :Categories:
;   ARSF-NERC, GET
;
; :Returns:
;   An integer equals to the number of flightlines.
;
; :Uses:
;   Result=Obj->getNumberOfFlightline(day=surveyDay)
;
; :Examples:
;   For Example::
;
;     Setup the object:
;       lasObj = obj_new('fleurDeLas')
;       
;     Get the number of flightline(s) for the flight on December 5th 2003: 
;       Result=Obj->getNumberOfFlightline(day=338)
;
; :Keywords:
;   day : in, required, type=string
;     Julian day of the survey
;
;-
Function fleurDeLas::getNumberOfFlightline, day=surveyDay

  Compile_opt idl2
  
  tmp=self->projectpathbuilder(/lidar_las13,day=surveyDay)
  inputFile=file_search(tmp[0],tmp[1])
  nLines = n_elements(inputFile)
  inputFile = 0
  return, nLines
  
End



;+
; This function returns the name of the current LAS file loaded in the object.
;
; :Categories:
;   GENERAL, GET
;
; :Returns:
;   A `string` of a fully qualify file path.
;
; :Uses:
;   Result=Obj->getLoadFileName()
;
; :Examples:
;   For Example::
;
;     Setup the object:
;       lasObj = obj_new('fleurDeLas')
;
;     Load the 5th flightline of survey from December 5th 2003:
;       lasObj->loadData, day = '338', flightline = 5
;       
;     Get the path and name of the loaded file:
;       Result = lasObj->getLoadFileName()
;
;-
Function fleurDeLas::getLoadFileName

  return, self.lasFilePath

End



;+
; This function returns the number of flightlines of a specific survey day
;
; :Categories:
;   GENERAL, GET
;
; :Returns:
;   An integer equals to the number of flightlines.
;
; :Uses:
;   Result=Obj->getNumberOfFlightline(day=surveyDay)
;
; :Examples:
;   
;     Define the bounding coordinate for the selection
;     geoBox = [488401.968647,487901.968647,235421.265389,234921.265386]
;     
;     Initialize the object
;     lasObj = obj_new('fleurDeLas')
;     
;     Load the 5th flightline from December 5th 2003 data 
;     lasObj->loadData, day='338', flightline=5, /QUIET
;     
;     Select points that lies inside the bounding box.
;     Result = lasObj->getData(boundingBox=geoBox)
;
; :Keywords:
;   boundingBox : in, optional, type=dblarr(6)
;     Geographical limit to filter the data. It can be Easting and/or Northing and/or Elevation values.
;     The array need to be of one of the following format:
;       [xMax, xMin, yMax, yMin, zMax, zMin] or,
;       [zMax, zMin] or,
;       [zMax] or,
;       [zMin]
;   pointNumber : in, optional, type=long
;     PointNumber can be either one point index (long) and range of continuous points [pointMinIndex, pointMaxIndex],
;     or a collection of discrete points lonarr(n).
;   max : in, optional, type=boolean
;     Set the boundingBox value as the maximum (cutoff) elevation value.
;     This is a required Keyword if the boundingBox has only one value.
;   min :
;     Set the boundingBox value as the minimum (cutoff) elevation value.
;     This is a required Keyword if the boundingBox has only one value.
;   all : in, optional, type=boolean
;     If present, will return all the points of the LAS file.
;   _ref_extra : in, optional, type=`strarr`
;     A `strarr[n]` that describ the n field(s) that need to be return.
;     If n=0 then all the fields are return.
;
;-  
Function fleurDeLas::getData, boundingBox=b, max=max, min=min, pointNumber=v, all=all, _ref_extra=ex

; start time
T = SYSTIME(1)

   openr, getDataLun, self.lasFilePath, /get_lun, /swap_if_big_endian
    
    if n_elements(b) ne 0 then begin
    
    self.out->print,1, "Reading the data into memory..."
    
    ; Retriving the data packet
    ;openr, getDataLun, self.lasFilePath, /get_lun, /swap_if_big_endian
    tempDataStr = replicate(*(self).lasDataStr, (*(self.lasHeader)).nPoints)
    point_lun, getDataLun, (*(self.lasHeader)).dataOffset
    readu, getDataLun, tempDataStr
    ;close, getDataLun
    tempData = fltarr((*(self.lasHeader)).nPoints,3)
    tempData[*,0] = (tempDataStr.east * (*(self.lasHeader)).xscale) + (*(self.lasHeader)).xoffset
    tempData[*,1] = (tempDataStr.north * (*(self.lasHeader)).yscale) + (*(self.lasHeader)).yoffset
    tempData[*,2] = (tempDataStr.elev * (*(self.lasHeader)).zscale) + (*(self.lasHeader)).zoffset
    
       ; checking the that boundingBox is correct and determine which bounding box type is it: geographic or elevation
       if (n_elements(b) eq 4) or (n_elements(b) eq 2) or (n_elements(b) eq 1) then begin
    
        case n_elements(b) of
          4:begin
          
            self.out->print,1,"Filtering data by coordinates..."           
            
            ; setting object data extent
            self.lasDataExtent = b
            
            index = where((tempData[*,0] le b[0]) and (tempData[*,0] ge b[1]) and $
                          (tempData[*,1] le b[2]) and (tempData[*,1] ge b[3]), indexCount)
            
            if indexCount ne 0 then data = self->lasPointFieldSelector(tempDataStr(index), _ref_extra=ex, self.out) else data = 0
            
            if (size(data))[2] ne 8 then $
              self.out->print,2, "Nothing return !" else $
              self.out->print,1, strcompress("Number of point record(s) returned: "+string(indexCount))
    
              self.out->print,1, strcompress("Time :"+string(SYSTIME(1) - T) +' Seconds')    
            
            end
          
          2:begin
          
            self.out->print,1, "Filtering data by heights..."
            
            index = where((tempData[*,2] le b[0]) and (tempData[*,2] ge b[1]), indexCount)
            
            if indexCount ne 0 then data = self->lasPointFieldSelector(tempDataStr(index), _ref_extra=ex, self.out) else data = 0
            
            if (size(data))[2] ne 8 then $
              self.out->print,2, "Nothing return !" else $
              self.out->print,1, strcompress("Number of point record(s) returned: "+string(indexCount))
              
            self.out->print,1, strcompress("Time :"+string(SYSTIME(1) - T) +' Seconds') 
          
          end
          
          1:Begin
          
            if keyword_set(max) then begin
            
              index = where((tempData[*,2] le b[0]), indexCount)
            
              if indexCount ne 0 then data = self->lasPointFieldSelector(tempDataStr(index), _ref_extra=ex, self.out) else data = 0
              
              if (size(data))[2] ne 8 then $
              self.out->print,2, "Nothing return !" else $
              self.out->print,1, strcompress("Number of point record(s) returned: "+string(indexCount))
      
              self.out->print,1, strcompress("Time :"+string(SYSTIME(1) - T) +' Seconds')
              
            endif else begin
            
            if keyword_set(min) then begin
            
              index = where((tempData[*,2] ge b[0]), indexCount)
            
              if indexCount ne 0 then data = self->lasPointFieldSelector(tempDataStr(index), _ref_extra=ex, self.out) else data = 0
              
              if (size(data))[2] ne 8 then $
              self.out->print,2, "Nothing return !" else $
              self.out->print,1, strcompress("Number of point record(s) returned: "+string(indexCount))
      
              self.out->print,1, strcompress("Time :"+string(SYSTIME(1) - T) +' Seconds')
              
              endif
              
             endelse
          
          end
    
        endcase 
        
        endif else begin
          free_lun, getDataLun, /FORCE
          return, 0
        endelse
        
        tempData = 0
        
    endif;

    ; pointNumber parameter set -> returning one point selected by it number
    if n_elements(v) eq 1 then begin

    tempData = assoc(getDataLun, *(self).lasDataStr, (*(self.lasHeader)).dataOffset , /packed)
    data = self->lasPointFieldSelector((tempData[v]), _ref_extra=ex, self.out)
    index = v
    
    ;self->loadWave
    
    self.out->print,1, strcompress("Time :"+string(SYSTIME(1) - T) +' Seconds')
    
    endif
    
    ; pointNumber parameter set to interval [lowerLimit,upperLimit] -> returning the points within the interval
    if n_elements(v) eq 2 then begin
    
    numbElements = v[1] - v[0]
      
      index = lindgen(numbElements) + v[0]
      
      tempdum = self->getData(/all)
      dum = tempdum[index]
      ;print, dum
      data = self->lasPointFieldSelector(dum, _ref_extra=ex, self.out)
      
      self.out->print,1, strcompress("Number of point record(s) returned: "+string(numbElements))
      self.out->print,1, strcompress("Time :"+string(SYSTIME(1) - T) +' Seconds')
      
    endif
    
    ; pointNumber parameter set to an index array [index_array] -> returning the points corresponding to the index
    if n_elements(v) gt 2 then begin
    
    numbElements = n_elements(v)

      ; Much more efficient way to retreive points via INDEX array
      ;A = ASSOC(getDataLun, *(self).lasDataStr, (*(self.lasHeader)).dataOffset) 
      tempdum = self->getData(/all)
      dum = tempdum[v]
      ;print, dum
      
      ;print, 'n elements: ', n_elements(dum)
      data = self->lasPointFieldSelector(dum, _ref_extra=ex, self.out)
      
      index = v
      
      self.out->print,1, strcompress("Number of point record(s) returned: "+string(numbElements))
      self.out->print,1, strcompress("Time :"+string(SYSTIME(1) - T) +' Seconds')
      
    endif
      
        
  
    ; keyword /all set -> returning all the points of the LAS file
    if keyword_set(all) then begin
  
      self.out->print,1,"Formating data..."

      ; Retriving the data packet
      ;openr, getDataLun, self.lasFilePath, /get_lun, /swap_if_big_endian
      tempDataStr = replicate(*(self).lasDataStr, (*(self.lasHeader)).nPoints)
      point_lun, getDataLun, (*(self.lasHeader)).dataOffset
      readu, getDataLun, tempDataStr
    
      ;data = self->lasPointFieldSelector(tempDataStr, _ref_extra=ex, self.out)
      data=tempDataStr
      
      index = lindgen((*(self.lasHeader)).nPoints)

      if (size(data))[2] ne 8 then $
              self.out->print,2,"Nothing return !" else $
              self.out->print,1,strcompress("Number of point record(s) returned: " + string((*(self.lasHeader)).nPoints))

      self.out->print,1, strcompress("Time :"+string(SYSTIME(1) - T) +' Seconds')  

    endif
    

; Updating the selection index table and the data structure array into object
self.lasData = ptr_new(data)
;print,index
self.getDataIndex = ptr_new(index)

free_lun, getDataLun, EXIT_STATUS=exVal, /FORCE
return, data


End




;+
; This function returns the number of flightlines of a specific survey day
;
; :Categories:
;   GENERAL, GET
;
; :Returns:
;   An integer equals to the number of flightlines.
;
; :Uses:
;   Result=Obj->getNumberOfFlightline(day=surveyDay)
;
; :Examples:
;
;     Define the bounding coordinate for the selection
;     geoBox = [488401.968647,487901.968647,235421.265389,234921.265386]
;
;     Initialize the object
;     lasObj = obj_new('fleurDeLas')
;
;     Load the 5th flightline from December 5th 2003 data
;     lasObj->loadData, day='338', flightline=5, /QUIET
;
;     Select points that lies inside the bounding box.
;     Result = lasObj->getData(boundingBox=geoBox)
;
; :Keywords:
;   boundingBox : in, optional, type=dblarr(6)
;     Geographical limit to filter the data. It can be Easting and/or Northing and/or Elevation values.
;     The array need to be of one of the following format:
;       [xMax, xMin, yMax, yMin, zMax, zMin] or,
;       [zMax, zMin] or,
;       [zMax] or,
;       [zMin]
;   pointNumber : in, optional, type=long
;     PointNumber can be either one point index (long) and range of continuous points [pointMinIndex, pointMaxIndex],
;     or a collection of discrete points lonarr(n).
;   max : in, optional, type=boolean
;     Set the boundingBox value as the maximum (cutoff) elevation value.
;     This is a required Keyword if the boundingBox has only one value.
;   min :
;     Set the boundingBox value as the minimum (cutoff) elevation value.
;     This is a required Keyword if the boundingBox has only one value.
;   all : in, optional, type=boolean
;     If present, will return all the points of the LAS file.
;   _ref_extra : in, optional, type=`strarr`
;     A `strarr[n]` that describ the n field(s) that need to be return.
;     If n=0 then all the fields are return.
;
;-
Function fleurDeLas::getDataFromSelectedData, boundingBox=b, max=max, min=min, pointNumber=v, all=all, _ref_extra=ex

  ; start time
  T = SYSTIME(1)
  
  openr, inputLun, self.lasFilePath, /get_lun, /swap_if_big_endian
  
  if n_elements(b) ne 0 then begin
  
    self.out->print,1, "Reading the data into memory..."
    
    ; Retriving the data packet
    ;openr, inputLun, self.lasFilePath, /get_lun, /swap_if_big_endian
    tempDataStr = replicate(*(self).lasDataStr, (*(self.lasHeader)).nPoints)
    point_lun, inputLun, (*(self.lasHeader)).dataOffset
    readu, inputLun, tempDataStr
    ;close, inputLun
    tempData = fltarr((*(self.lasHeader)).nPoints,3)
    tempData[*,0] = (tempDataStr.east * (*(self.lasHeader)).xscale) + (*(self.lasHeader)).xoffset
    tempData[*,1] = (tempDataStr.north * (*(self.lasHeader)).yscale) + (*(self.lasHeader)).yoffset
    tempData[*,2] = (tempDataStr.elev * (*(self.lasHeader)).zscale) + (*(self.lasHeader)).zoffset
    
    ; checking the that boundingBox is correct and determine which bounding box type is it: geographic or elevation
    if (n_elements(b) eq 4) or (n_elements(b) eq 2) or (n_elements(b) eq 1) then begin
    
      case n_elements(b) of
        4:begin
        
        self.out->print,1,"Filtering data by coordinates..."
        
        ; setting object data extent
        self.lasDataExtent = b
        
        index = where((tempData[*,0] le b[0]) and (tempData[*,0] ge b[1]) and $
          (tempData[*,1] le b[2]) and (tempData[*,1] ge b[3]), indexCount)
          
        if indexCount ne 0 then data = self->lasPointFieldSelector(tempDataStr(index), _ref_extra=ex, self.out) else data = 0
        
        if (size(data))[2] ne 8 then $
          self.out->print,2, "Nothing return !" else $
          self.out->print,1, strcompress("Number of point record(s) returned: "+string(indexCount))
          
        self.out->print,1, strcompress("Time :"+string(SYSTIME(1) - T) +' Seconds')
        
      end
      
      2:begin
      
      self.out->print,1, "Filtering data by heights..."
      
      index = where((tempData[*,2] le b[0]) and (tempData[*,2] ge b[1]), indexCount)
      
      if indexCount ne 0 then data = self->lasPointFieldSelector(tempDataStr(index), _ref_extra=ex, self.out) else data = 0
      
      if (size(data))[2] ne 8 then $
        self.out->print,2, "Nothing return !" else $
        self.out->print,1, strcompress("Number of point record(s) returned: "+string(indexCount))
        
      self.out->print,1, strcompress("Time :"+string(SYSTIME(1) - T) +' Seconds')
      
    end
    
    1:Begin
    
    if keyword_set(max) then begin
    
      ;print, "Not scale and translate value:", ((b[0] - (*(self.lasHeader)).zoffset) / (*(self.lasHeader)).zscale)
      
      index = where((tempData[*,2] le b[0]), indexCount)
      
      if indexCount ne 0 then data = self->lasPointFieldSelector(tempDataStr(index), _ref_extra=ex, self.out) else data = 0
      
      if (size(data))[2] ne 8 then $
        self.out->print,2, "Nothing return !" else $
        self.out->print,1, strcompress("Number of point record(s) returned: "+string(indexCount))
        
      self.out->print,1, strcompress("Time :"+string(SYSTIME(1) - T) +' Seconds')
      
    endif else begin
    
      if keyword_set(min) then begin
      
        index = where((tempData[*,2] ge b[0]), indexCount)
        
        if indexCount ne 0 then data = self->lasPointFieldSelector(tempDataStr(index), _ref_extra=ex, self.out) else data = 0
        
        if (size(data))[2] ne 8 then $
          self.out->print,2, "Nothing return !" else $
          self.out->print,1, strcompress("Number of point record(s) returned: "+string(indexCount))
          
        self.out->print,1, strcompress("Time :"+string(SYSTIME(1) - T) +' Seconds')
        
      endif
      
    endelse
    
  end
  
endcase

endif else return, 0

tempData = 0

endif;

; pointNumber parameter set -> returning one point selected by it number
if n_elements(v) eq 1 then begin

  tempData = assoc(inputLun, *(self).lasDataStr, (*(self.lasHeader)).dataOffset , /packed)
  data = self->lasPointFieldSelector((tempData[v]), _ref_extra=ex, self.out)
  index = v

  self.out->print,1, strcompress("Time :"+string(SYSTIME(1) - T) +' Seconds')
  
endif

; pointNumber parameter set to interval [lowerLimit,upperLimit] -> returning the points within the interval
if n_elements(v) eq 2 then begin

  numbElements = v[1] - v[0]
  
  index = lindgen(numbElements) + v[0]
  
  tempdum = self->getData(/all)
  dum = tempdum[index]
  ;print, dum
  data = self->lasPointFieldSelector(dum, _ref_extra=ex, self.out)
  
  self.out->print,1, strcompress("Number of point record(s) returned: "+string(numbElements))
  self.out->print,1, strcompress("Time :"+string(SYSTIME(1) - T) +' Seconds')
  
endif

; pointNumber parameter set to an index array [index_array] -> returning the points corresponding to the index
if n_elements(v) gt 2 then begin

  numbElements = n_elements(v)
  
  ; Much more efficient way to retreive points via INDEX array
  ;A = ASSOC(inputLun, *(self).lasDataStr, (*(self.lasHeader)).dataOffset)
  tempdum = self->getData(/all)
  dum = tempdum[v]
  ;print, dum
  
  ;print, 'n elements: ', n_elements(dum)
  data = self->lasPointFieldSelector(dum, _ref_extra=ex, self.out)
  
  index = v
  
  self.out->print,1, strcompress("Number of point record(s) returned: "+string(numbElements))
  self.out->print,1, strcompress("Time :"+string(SYSTIME(1) - T) +' Seconds')
  
endif



; keyword /all set -> returning all the points of the LAS file
if keyword_set(all) then begin

  self.out->print,1,"Formating data..."
  
  ; Retriving the data packet
  ;openr, inputLun, self.lasFilePath, /get_lun, /swap_if_big_endian
  tempDataStr = replicate(*(self).lasDataStr, (*(self.lasHeader)).nPoints)
  point_lun, inputLun, (*(self.lasHeader)).dataOffset
  readu, inputLun, tempDataStr
  
  ;data = self->lasPointFieldSelector(tempDataStr, _ref_extra=ex, self.out)
  data=tempDataStr
  
  index = lindgen((*(self.lasHeader)).nPoints)
  
  if (size(data))[2] ne 8 then $
    self.out->print,2,"Nothing return !" else $
    self.out->print,1,strcompress("Number of point record(s) returned: " + string((*(self.lasHeader)).nPoints))
    
  self.out->print,1, strcompress("Time :"+string(SYSTIME(1) - T) +' Seconds')
  
endif


; Updating the selection index table and the data structure array into object
self.lasData = ptr_new(data)
;print,index
self.getDataIndex = ptr_new(index)

; Returning requested data
free_lun, inputLun
return, data


End



;+
; This function returns the start and end time of a flightline. Time usually express in GPS time.
;
; :Categories:
;   GENERAL, GET
;
; :Returns:
;   a `dblarr[2]` containing the [startTime, endTime].
;
; :Uses:
;   Result=Obj->getDataTime()
;
; :Examples:
;   For Example::
;
;     Setup the object:
;       lasObj = obj_new('fleurDeLas')
;       lasObj->loadData, inputFile = /Path/to/las/file
;       
;     Get the start & end time of the flightline:
;       Result = lasObj->getDataTime()
;
;-
Function fleurDeLas::getDataTime

    minTime=min(((*self.lasData).time), max=maxTime)
    return, [minTime, maxTime]
    
End



;+
; This function returns a point selection base on class index from the points from a LAS file.
;
; :Categories:
;   GENERAL, GET
;
; :Returns:
;   A lonarr(n) or a array of structure.
;
; :Uses:
;   Result=Obj->getDataFromClass(CLASS=integer)
;
; :Examples:
;
;     Setup the object:
;       lasObj = obj_new('fleurDeLas')
;
;     Load the 5th flightline of survey from December 5th 2003
;       lasObj->loadData, day = '338', flightline = 5
;
;     Get all the points corresponding to Ground:
;       Result = lasObj->getDataFromClass(CLASS=2)
;       
; :Keywords:
;   class : in, required, type=integer
;     Class index as define by ASPRS standard. More information on the classification at
;     `the ASPRS website <http://www.asprs.org/a/society/committees/lidar/LAS_1-4_R6.pdf>`.
;   outputId : in, optional, type=boolean
;     If set, the return is a `lonarr(n)` of the index of the selected points.
;     If not set, the return is an `array of structure` of the selected points.
;     
;-
Function fleurDeLas::getDataFromClass, class=cl, outputId=outputId

; start time
T = SYSTIME(1)

openr, inputLun, self.lasFilePath, /get_lun, /swap_if_big_endian

self.out->print,1, "Reading the data into memory..."

; Retriving the data packet
;openr, inputLun, self.lasFilePath, /get_lun, /swap_if_big_endian
tempDataStr = replicate(*(self).lasDataStr, (*(self.lasHeader)).nPoints)
point_lun, inputLun, (*(self.lasHeader)).dataOffset
readu, inputLun, tempDataStr

self.out->print,1,"Filtering data by classification..."

stringClass = ClassificationID(cl)

self.out->print,1,"Filtering " + strcompress( stringClass ) + "..."

cache = 16b + 8b + 4b + 2b + 1b
myClassification = tempDataStr.class
result = cache and myClassification

index = where( result eq cl, indexCount )
  
if indexCount ne 0 then data = self->lasPointFieldSelector(tempDataStr(index), _ref_extra=ex, self.out) else data = 0

if (size(data))[2] ne 8 then $
  self.out->print,2, "Nothing return !" else $
  self.out->print,1, strcompress("Number of point record(s) returned: "+string(indexCount))
  
self.out->print,1, strcompress("Time :"+string(SYSTIME(1) - T) +' Seconds')

; Returning requested data
free_lun, inputLun
if keyword_set(outputid) then  begin
  self.out->print,1, "The returned records are point's index..."
  return, index
endif else begin
  self.out->print,1, "The returned records are point's data..."
  return, data
endelse


    
End



;+
; This function returns a point selection base on class index from the points loaded in memory.
;
; :Categories:
;   GENERAL, GET
;
; :Returns:
;   A lonarr(n) or a array of structure.
;
; :Uses:
;   Result=Obj->getSelectedDataByClass(CLASS=integer)
;
; :Examples:
;
;     Setup the object:
;       lasObj = obj_new('fleurDeLas')
;
;     Load the 5th flightline of survey from December 5th 2003
;       lasObj->loadData, day = '338', flightline = 5
;
;     Get all the points corresponding to Ground:
;       Result = lasObj->getSelectedDataByClass(CLASS=2)
;       
; :Keywords:
;   class : in, required, type=integer
;     Class index as define by ASPRS standard. More information on the classification at
;     `the ASPRS website <http://www.asprs.org/a/society/committees/lidar/LAS_1-4_R6.pdf>`.
;   outputId : in, optional, type=boolean
;     If set, the return is a `lonarr(n)` of the index of the selected points.
;     If not set, the return is an `array of structure` of the selected points.
;     
;-
Function fleurDeLas::getSelectedDataByClass, class=cl, outputId=outputId

  ; start time
  T = SYSTIME(1)
  
  ;openr, inputLun, self.lasFilePath, /get_lun, /swap_if_big_endian
  
  self.out->print,1, "Reading the data from memory..."
  
  if size((*(self.lasData)),/dimensions) ne 0 then begin
  
  tempDataStr = (*(self.lasData))
  
  self.out->print,1,"Filtering data by classification..."
  
  stringClass = ClassificationID(cl)
  
  self.out->print,1,"Filtering " + strcompress( stringClass ) + "..."
  
  ; Extracting the following bits
  ; '00011111'
  cache = 16b + 8b + 4b + 2b + 1b
  myClassification = tempDataStr.class
  result = cache and myClassification
  
  index = where( result eq cl, indexCount , /NULL)
  
  if indexCount ne 0 then data = self->lasPointFieldSelector(tempDataStr(index), _ref_extra=ex, self.out) else data = 0
  
  if (size(data))[2] ne 8 then $
    self.out->print,2, "Nothing return !" else $
    self.out->print,1, strcompress("Number of point record(s) returned: "+string(indexCount))
    
  self.out->print,1, strcompress("Time :"+string(SYSTIME(1) - T) +' Seconds')
  
  ; Returning requested data
  ; The keyword outputid have been setup to avoid the automatic update of the data that would occure in the following case:
  ; That this function returns an index array of the selected points. If so, a call of getData(pointNumber=indexArray) would be
  ; require and an update of the store data would happen forbidden another call of this function on the same data set 
  ; (well without another call of getData(pointNumber=indexArray) to restore 'original' data).

  if keyword_set(outputid) then  begin
    self.out->print,1, "The returned records are point's index..."
    return, index
  endif else begin
    self.out->print,1, "The returned records are point's data..."
    return, data
  endelse
  
  endif else return, 0
  
  
  
End



;+
; This function returns a point selection base on the RETURN NUMBER from the points loaded in memory.
;
; :Categories:
;   GENERAL, GET
;
; :Returns:
;   A lonarr(n) or a array of structure.
;
; :Uses:
;   Result=Obj->getSelectedDataByReturnNumber(RETURN_NUMBER=integer)
;
; :Examples:
;
;     Setup the object:
;       lasObj = obj_new('fleurDeLas')
;
;     Load the 5th flightline of survey from December 5th 2003
;       lasObj->loadData, day = '338', flightline = 5
;
;     Get all the points corresponding to second return:
;       Result = lasObj->getSelectedDataByReturnNumber(RETURN_NUMBER=2)
;
; :Keywords:
;   return_number : in, required, type=integer
;     return number as define by ASPRS standard. More information on the classification at
;     `the ASPRS website <http://www.asprs.org/a/society/committees/lidar/LAS_1-4_R6.pdf>`.
;   outputId : in, optional, type=boolean
;     If set, the return is a `lonarr(n)` of the index of the selected points.
;     If not set, the return is an `array of structure` of the selected points.
;
;-
Function fleurDeLas::getSelectedDataByReturnNumber, return_number=rtnb, outputId=outputId

  ; start time
  T = SYSTIME(1)
  
  ;openr, inputLun, self.lasFilePath, /get_lun, /swap_if_big_endian
  
  self.out->print,1, "Reading the data from memory..."
  
  if size((*(self.lasData)),/dimensions) ne 0 then begin
  
    tempDataStr = (*(self.lasData))
    
    self.out->print,1,"Filtering data by return number..."
    
    self.out->print,1,"Filtering number " + strcompress( rtnb ) + "..."
    
    ; Extracting the following bits
    ; '00000111'
    cache = 4b + 2b + 1b
    tempReturnNumber = tempDataStr.nReturn
    result = cache and tempReturnNumber
    
    index = where( result eq rtnb, indexCount )
    
    if indexCount ne 0 then data = self->lasPointFieldSelector(tempDataStr(index), _ref_extra=ex, self.out) else data = 0
    
    if (size(data))[2] ne 8 then $
      self.out->print,2, "Nothing return !" else $
      self.out->print,1, strcompress("Number of point record(s) returned: "+string(indexCount))
      
    self.out->print,1, strcompress("Time :"+string(SYSTIME(1) - T) +' Seconds')
    
    ; Returning requested data
    ; The keyword outputid have been setup to avoid the automatic update of the data that would occure in the following case:
    ; That this function returns an index array of the selected points. If so, a call of getData(pointNumber=indexArray) would be
    ; require and an update of the store data would happen forbidden another call of this function on the same data set
    ; (well without another call of getData(pointNumber=indexArray) to restore 'original' data).
    
    if keyword_set(outputid) then  begin
      self.out->print,1, "The returned records are point's index..."
      return, index
    endif else begin
      self.out->print,1, "The returned records are point's data..."
      return, data
    endelse
    
  endif else return, 0
  
  
  
End



;+
; This function returns a point selection base on the RETURN NUMBER from the points in a LAS file.
;
; :Categories:
;   GENERAL, GET
;
; :Returns:
;   A lonarr(n) or a array of structure.
;
; :Uses:
;   Result=Obj->getDataFromReturnNumber(RETURN_NUMBER=integer)
;
; :Examples:
;
;     Setup the object:
;       lasObj = obj_new('fleurDeLas')
;
;     Load the 5th flightline of survey from December 5th 2003
;       lasObj->loadData, day = '338', flightline = 5
;
;     Get all the points corresponding to second return:
;       Result = lasObj->getDataFromReturnNumber(RETURN_NUMBER=2)
;
; :Keywords:
;   return_number : in, required, type=integer
;     return number as define by ASPRS standard. More information on the classification at
;     `the ASPRS website <http://www.asprs.org/a/society/committees/lidar/LAS_1-4_R6.pdf>`.
;   outputId : in, optional, type=boolean
;     If set, the return is a `lonarr(n)` of the index of the selected points.
;     If not set, the return is an `array of structure` of the selected points.
;
;-
Function fleurDeLas::getDataFromReturnNumber, return_number=rtnb, outputId=outputId

  ; start time
  T = SYSTIME(1)
  
  openr, inputLun, self.lasFilePath, /get_lun, /swap_if_big_endian
  
  self.out->print,1, "Reading the data into memory..."
  
  ; Retriving the data packet
  ;openr, inputLun, self.lasFilePath, /get_lun, /swap_if_big_endian
  tempDataStr = replicate(*(self).lasDataStr, (*(self.lasHeader)).nPoints)
  point_lun, inputLun, (*(self.lasHeader)).dataOffset
  readu, inputLun, tempDataStr
  
  self.out->print,1,"Filtering data by return number..."
    
  self.out->print,1,"Filtering number " + strcompress( rtnb ) + "..."
  
  ; Extracting bits '00000111'
  cache = 4b + 2b + 1b
  tempReturnNumber = tempDataStr.nReturn
  result = cache and tempReturnNumber
    
  index = where( result eq rtnb, indexCount )
  
  if indexCount ne 0 then data = self->lasPointFieldSelector(tempDataStr(index), _ref_extra=ex, self.out) else data = 0
  
  if (size(data))[2] ne 8 then $
    self.out->print,2, "Nothing return !" else $
    self.out->print,1, strcompress("Number of point record(s) returned: "+string(indexCount))
    
  self.out->print,1, strcompress("Time :"+string(SYSTIME(1) - T) +' Seconds')
  
  ; Returning requested data
  free_lun, inputLun
  if keyword_set(outputid) then  begin
    self.out->print,1, "The returned records are point's index..."
    return, index
  endif else begin
    self.out->print,1, "The returned records are point's data..."
    return, data
  endelse
  
  
  
End



;+
; This function returns a point selection base on the RETURN NUMBER from the points loaded in memory.
;
; :Categories:
;   GENERAL, GET
;
; :Returns:
;   A lonarr(n) or a array of structure.
;
; :Uses:
;   Result=Obj->getSelectedDataByNumberOfReturns(RETURN_NUMBER=integer)
;
; :Examples:
;
;     Setup the object:
;       lasObj = obj_new('fleurDeLas')
;
;     Load the 5th flightline of survey from December 5th 2003
;       lasObj->loadData, day = '338', flightline = 5
;
;     Get all the points corresponding to second return:
;       Result = lasObj->getSelectedDataByNumberOfReturns(RETURN_NUMBER=2)
;
; :Keywords:
;   return_number : in, required, type=integer
;     return number as define by ASPRS standard. More information on the classification at
;     `the ASPRS website <http://www.asprs.org/a/society/committees/lidar/LAS_1-4_R6.pdf>`.
;   outputId : in, optional, type=boolean
;     If set, the return is a `lonarr(n)` of the index of the selected points.
;     If not set, the return is an `array of structure` of the selected points.
;
;-
Function fleurDeLas::getSelectedDataByNumberOfReturns, return_number=rtnb, outputId=outputId

  ; start time
  T = SYSTIME(1)
  
  ;openr, inputLun, self.lasFilePath, /get_lun, /swap_if_big_endian
  
  self.out->print,1, "Reading the data from memory..."
  
  if size((*(self.lasData)),/dimensions) ne 0 then begin
  
    tempDataStr = (*(self.lasData))
    
    self.out->print,1,"Filtering data by return number..."
    
    self.out->print,1,"Filtering number " + strcompress( rtnb ) + "..."
    
    ; Extracting the following bits
    ; '00000111'
    cache = 8b + 16b + 32b
    tempNumberOfReturns = tempDataStr.nReturn
    result = cache and tempNumberOfReturns
    
    index = where( result eq rtnb, indexCount )
    
    if indexCount ne 0 then data = self->lasPointFieldSelector(tempDataStr(index), _ref_extra=ex, self.out) else data = 0
    
    if (size(data))[2] ne 8 then $
      self.out->print,2, "Nothing return !" else $
      self.out->print,1, strcompress("Number of point record(s) returned: "+string(indexCount))
      
    self.out->print,1, strcompress("Time :"+string(SYSTIME(1) - T) +' Seconds')
    
    ; Returning requested data
    ; The keyword outputid have been setup to avoid the automatic update of the data that would occure in the following case:
    ; That this function returns an index array of the selected points. If so, a call of getData(pointNumber=indexArray) would be
    ; require and an update of the store data would happen forbidden another call of this function on the same data set
    ; (well without another call of getData(pointNumber=indexArray) to restore 'original' data).
    
    if keyword_set(outputid) then  begin
      self.out->print,1, "The returned records are point's index..."
      return, index
    endif else begin
      self.out->print,1, "The returned records are point's data..."
      return, data
    endelse
    
  endif else return, 0
  
  
  
End




Function fleurDeLas::removeOffPoints, tileID, outputId=outputId

  ; start time
  T = SYSTIME(1)
  
  ;openr, inputLun, self.lasFilePath, /get_lun, /swap_if_big_endian
  
  self.out->print,1, "Reading the data from memory..."
  
  if size((*(self.lasData)),/dimensions) ne 0 or ptr_valid(self.lasDataTile) eq 1 then begin
  
    tempDataStr = (*(self.lasData))
    
    self.out->print,1,"Filtering data by OFF tile index..."
    
    index = where( (*(*self.lasDataTile)[tileID].off) eq 1, indexCount, COMPLEMENT = comp, /NULL )
    
    if indexCount ne 0 then data = self->lasPointFieldSelector(tempDataStr(comp), _ref_extra=ex, self.out) else data = 0
    
    if (size(data))[2] ne 8 then $
      self.out->print,2, "Nothing return !" else $
      self.out->print,1, strcompress("Number of point record(s) returned: "+string(indexCount))
      
    self.out->print,1, strcompress("Time :"+string(SYSTIME(1) - T) +' Seconds')
    
    ; Returning requested data
    ; The keyword outputid have been setup to avoid the automatic update of the data that would occure in the following case:
    ; That this function returns an index array of the selected points. If so, a call of getData(pointNumber=indexArray) would be
    ; require and an update of the store data would happen forbidden another call of this function on the same data set
    ; (well without another call of getData(pointNumber=indexArray) to restore 'original' data).
    
    if keyword_set(outputid) then  begin
      self.out->print,1, "The returned records are point's index..."
      return, index ; comp
    endif else begin
      self.out->print,1, "The returned records are point's data..."
      return, data
    endelse
    
  endif else return, 0
  
  
  
End



;+
; This function returns a point selection base on the RETURN NUMBER from the points in a LAS file.
;
; :Categories:
;   GENERAL, GET
;
; :Returns:
;   A lonarr(n) or a array of structure.
;
; :Uses:
;   Result=Obj->getDataFromNumberOfReturns(RETURN_NUMBER=integer)
;
; :Examples:
;
;     Setup the object:
;       lasObj = obj_new('fleurDeLas')
;       lasObj->loadData, inputFile = /Path/to/las/file
;
;     Get all the points corresponding to second return:
;       Result = lasObj->getDataFromNumberOfReturns(RETURN_NUMBER=2)
;
; :Keywords:
;   return_number : in, required, type=integer
;     return number as define by ASPRS standard. More information on the classification at
;     `the ASPRS website <http://www.asprs.org/a/society/committees/lidar/LAS_1-4_R6.pdf>`.
;   outputId : in, optional, type=boolean
;     If set, the return is a `lonarr(n)` of the index of the selected points.
;     If not set, the return is an `array of structure` of the selected points.
;
;-
Function fleurDeLas::getDataFromNumberOfReturns, return_number=rtnb, outputId=outputId

  ; start time
  T = SYSTIME(1)
  
  openr, inputLun, self.lasFilePath, /get_lun, /swap_if_big_endian
  
  self.out->print,1, "Reading the data into memory..."
  
  ; Retriving the data packet
  ;openr, inputLun, self.lasFilePath, /get_lun, /swap_if_big_endian
  tempDataStr = replicate(*(self).lasDataStr, (*(self.lasHeader)).nPoints)
  point_lun, inputLun, (*(self.lasHeader)).dataOffset
  readu, inputLun, tempDataStr
  
  self.out->print,1,"Filtering data by return number..."
  
  self.out->print,1,"Filtering number " + strcompress( rtnb ) + "..."
  
  ; Extracting bits '00000111'
  cache = 8b + 16b + 32b
  tempNumberOfReturns = tempDataStr.nReturn
  result = cache and tempNumberOfReturns
  
  index = where( result eq rtnb, indexCount )
  
  if indexCount ne 0 then data = self->lasPointFieldSelector(tempDataStr(index), _ref_extra=ex, self.out) else data = 0
  
  if (size(data))[2] ne 8 then $
    self.out->print,2, "Nothing return !" else $
    self.out->print,1, strcompress("Number of point record(s) returned: "+string(indexCount))
    
  self.out->print,1, strcompress("Time :"+string(SYSTIME(1) - T) +' Seconds')
  
  ; Returning requested data
  free_lun, inputLun
  if keyword_set(outputid) then  begin
    self.out->print,1, "The returned records are point's index..."
    return, index
  endif else begin
    self.out->print,1, "The returned records are point's data..."
    return, data
  endelse
  
  
  
End




;+
; This function returns the waveform(s) associated to the loaded points set.
;
; :Categories:
;   GENERAL, GET
;
; :Returns:
;   Return the wave package as a `bytarr(n,m)` where
;   n is the number of samples per waveform and m is the number of waveform(s) requested.
;
; :Uses:
;   Result=Obj->getWave()
;
; :Examples:
;
;     Setup the object:
;     
;       lasObj = obj_new('fleurDeLas')
;
;     Load the 5th flightline of survey from December 5th 2003:
;       
;       lasObj->loadData, day = '338', flightline = 5
;
;     Get the 100th point of the wile:
;     
;       Result = lasObj->getData(pointNumber=100)
;       
;     Get the associate waveform:
;     
;       Wave = lasObj->getWave(/loadedPoints)
;
; :Keywords:
;   all : in, optional, type=boolean
;     If set, returns all the waveforms of the file as an `intarr(n,m)` where
;     n is the number of samples per waveform and m is the number of waveform(s) returned.
;   loadedPoints : in, optional, type=boolean
;     If set, returns the waveforms associate to the points loaded in memory during the last call of fleurDeLas::getData() method.
;     It will return a `intarr(n,m)` where n is the number of samples per waveform and m is the number of waveform(s) returned.
;   electric: in, optional, type=boolean
;     If set, the return waveform are converted to voltage value as recorded by the system. 
;     It will return a `dblarr(n,m)` where n is the number of samples per waveform and m is the number of waveform(s) returned.
;
;-
Function fleurDeLas::getWave, all=all, loadedPoints=loadedPoints, electric=electric

;TODO: Check if the waveforms are inside the LAS file if not find the wave file and open it
if (*(self.lasHeader)).versionMinor le 2 then begin

  self.out->print,2,"The LAS file version does not contain any waveforms..."
  self.out->print,2,"Nothing return !"
  
  tempWave = {wave:0b}
  
endif else begin

  ; Checking where the waveforms are; in file or in another file
  check = globalEncodingReader(*(self.lasHeader))
  
  if check[1] eq 1 then openr, inputLun, self.lasFilePath, /get_lun, /swap_if_big_endian else begin
  
  ; strip down the name add the extention .wdp and open the file
  
  endelse  

  
  if keyword_set(all) then begin
  
  ; Declare the ERROR LABEL
    ON_IOERROR, BAD
  
    tempWaveStr = {waveStruc,wave:bytarr((*(self.lasWaveDsptr)).numberOfSamples)}
    point_lun, inputLun, ((*(self.lasHeader)).startWaveform )
    initevrlheader, evrlStruct
    readu, inputLun, evrlStruct
    print, "evrlStruct", evrlStruct
    self.lasWaveEvlrHeader = ptr_new(evrlStruct)
    
    nRecordsEvrl = long(evrlStruct.recordLengthAfterHearder / ((*(self.lasWaveDsptr)).numberOfSamples))
    nRecordsHeader = long((*(self.lasHeader)).nPoints)
    deltaRecords = abs(long(nRecordsEvrl) - long(nRecordsHeader))
    
    if nRecordsEvrl ne nRecordsHeader then begin
   
      self.out->print,2,"Difference between the number of laser soundings and the number of waveforms..."
      self.out->print,2, strcompress(string(deltaRecords) +" record(s) share the same waveforms")
      
    endif
    
    if (evrlStruct.recordLengthAfterHearder mod ((*(self.lasWaveDsptr)).numberOfSamples)) ne 0 then $
        self.out->print,2,"Number of bytes not consistent with the number of records..."
    
    
    tempWave = replicate(tempWaveStr,evrlStruct.recordLengthAfterHearder/((*(self.lasWaveDsptr)).numberOfSamples))
    readu, inputLun, tempWave
    
    GOTO, DONE
  
  endif
  
  if keyword_set(loadedPoints) then begin
  print, 'loadedPoint case statement'
  case 1 of
  
    (n_elements(*(self.getDataIndex)) eq 1):begin
  
  ;TODO: manage if the loadedPoints referes to /all -> need to check if all the waveforms are presents !!!
  ;offsetWaveData:0ULL, :
  
    ; Declare the ERROR LABEL
    ON_IOERROR, BAD

    if ((*(self.lasData)).wPacketSize) gt 0 then begin
      
      tempWaveStr = {waveStruc,wave:bytarr((*(self.lasData)).wPacketSize)}
      tempWave = replicate(tempWaveStr,1)
      evrlSize = 60 ;bytes 
      
      ;point_lun, inputLun, ((*(self.lasHeader)).startWaveform + evrlSize + (*(self.lasData)).offsetWaveData) ;
      point_lun, inputLun, ((*(self.lasHeader)).startWaveform + (*(self.lasData)).offsetWaveData) ; This approach seems to work better and avoid EOF for the last record
      readu, inputLun, tempWave
      
      GOTO, DONE
      
    endif else begin
    
      tempWave = {wave:0B}
      
    endelse
    
    end
    
    else: print, 'Please provide only one point...'
    
    endcase
    
  endif
  
  BAD: PRINT, !ERR_STRING
 
  ; Close and free the input/output unit.
  DONE: free_lun, inputLun
  free_lun, inputLun
  self.lasWave = ptr_new(tempWave)

endelse

if keyword_set(electric) then begin

  tempWave = (tempWave.wave + ((*(self.lasWaveDsptr)).digitizerOffset)) * ((*(self.lasWaveDsptr)).digitizerGain)
  return, tempWave
  
endif else begin

  return, tempWave.wave * 1

endelse

End



;+
; This function returns the Tile InDex (.tid) file content.
;
; :Categories:
;   GENERAL, GET
;
; :Returns:
;   Return an array of structure holding the tile information.
;
; :Uses:
;   Get all the tile(s)
;   Result=Obj->getTileIndex()
;   
;   Get a specific tile
;   Result=Obj->getTileIndex(index)
;   
; :Keywords:
;   index : in, optional, type=integer(LONG, LONG64)
;     Tile's index number.
;
;
;-
Function fleurDeLas::getTileIndex, index

  if n_elements(index) ne 0 then begin
    
    if index ge self.lasNTiles then begin
      self.out->print, 2, "Tile number out of range..."
      return, 0
    endif else begin
      return, (*self.lasDataTile)[i]
    endelse
    
  endif else return, (*(self.lasDataTile))
  
End



;+
; This function returns the index of the last loaded points into memory.
;
; :Categories:
;   GENERAL, GET
;
; :Returns:
;   Return an `lonarr(n)` where n is the number of points.
;
; :Uses:
;   Result=Obj->getSelectedDataIndex()
;
;-
Function fleurDeLas::getSelectedDataIndex

  if ptr_valid(self.getDataIndex) then return, (*(self.getDataIndex)) else print, 'Nothing to return, please update the selection first...'

End



;+
; This function gets specific field of the LAS header.
;
; :Categories:
;   LAS, GET
;
; :Uses:
;   Result=Obj->getHeaderProperty(/KEYWORDS)
;
; :Keywords:
;   header : in, optional, type=boolean
;     If set, will return the complet header structure.
;     The result will be a structure of header type
;   signature : in, optional, type=boolean
;     If set, will return the FILE SIGNATURE field.
;     The result will be a `bytarr(4)`.
;   versionmajor : in, optional, type=boolean
;     If set, will return the VERSION MAJOR field.
;     The result will be a `0B`.
;   versionminor : in, optional, type=boolean
;     If set, will return the VERSION MINOR field.
;     The result will be a `0B`.
;   systemid : in, optional, type=boolean
;     If set, will return the VERSION SYSTEM IDENTIFIER field.
;     The result will be a `bytarr(32)`.
;   softwareid : in, optional, type=boolean
;     If set, will return the GENERATING SOFTWARE field.
;     The result will be a `bytarr(32)`.
;   surveyday : in, optional, type=boolean
;     If set, will return the FILE CREATION DAY OF YEAR field.
;     The result will be a `0US`.
;   surveyyear : in, optional, type=boolean
;     If set, will return the FILE CREATION YEAR field.
;     The result will be a `0US`.
;   sizeofheader : in, optional, type=boolean
;     If set, will return the HEADER SIZE field.
;     The result will be a `0US`.
;   dataoffset : in, optional, type=boolean
;     If set, will return the OFFSET TO POINT DATA field.
;     The result will be a `0UL`.
;   numberofvlr : in, optional, type=boolean
;     If set, will return the NUMBER OF VARIABLE LENGTH RECORDS field.
;     The result will be a `0UL`.
;   pointformat : in, optional, type=boolean
;     If set, will return the POINT DATA FORMAT ID field.
;     The result will be a `0B`.
;   pointlength : in, optional, type=boolean
;     If set, will return the POINT DATA RECORD LENGTH field.
;     The result will be a `0US`.
;   numberofpoints : in, optional, type=boolean
;     If set, will return the NUMBER OF POINT RECORDS field.
;     The result will be a `0UL`.
;   numberofreturns : in, optional, type=boolean
;     If set, will return the NUMBER OF POINTS BY RETURN field.
;     The result will be a `0B`.
;   xscale : in, optional, type=boolean
;     If set, will return the X SCALE FACTOR field.
;     The result will be a `0D`.
;   yscale : in, optional, type=boolean
;     If set, will return the Y SCALE FACTOR field.
;     The result will be a `0D`.
;   zscale : in, optional, type=boolean
;     If set, will return the Z SCALE FACTOR field.
;     The result will be a `0D`.
;   xoffset : in, optional, type=boolean
;     If set, will return the X OFFSET field.
;     The result will be a `0D`.
;   yoffset : in, optional, type=boolean
;     If set, will return the Y OFFSET field.
;     The result will be a `0D`.
;   zoffset : in, optional, type=boolean
;     If set, will return the Z OFFSET field.
;     The result will be a `0D`.
;   xmax : in, optional, type=boolean
;     If set, will return the MAX X field.
;     The result will be a `0D`.
;   xmin : in, optional, type=boolean
;     If set, will return the MIN X field.
;     The result will be a `0D`.
;   ymax : in, optional, type=boolean
;     If set, will return the MAX Y field.
;     The result will be a `0D`.
;   ymin : in, optional, type=boolean
;     If set, will return the MIN Y field.
;     The result will be a `0D`.
;   zmax : in, optional, type=boolean
;     If set, will return the MAX Z field.
;     The result will be a `0D`.
;   zmin : in, optional, type=boolean
;     If set, will return the MIN Z field.
;     The result will be a `0D`.
;   boundingbox : in, optional, type=boolean
;     If set, will return the bounding box of the LAS file.
;     The result will be a `dblarr(4)` of [XMAX,XMIN,YMAX,YMIN,ZMAX,ZMIN].
;-
Function fleurDeLas::getHeaderProperty,$
  header=header,$
  signature=signature,$
  versionMajor=versionMajor,$
  versionMinor=versionMinor,$
  systemID=systemId,$
  softwareID=softwareID,$
  surveyDay=surveyDay,$
  surveyYear=surveyYear,$
  sizeOfHeader=headerSize,$
  dataOffset=dataOffset,$
  numberOfVLR=numberOfVLR,$
  pointFormat=pointFormat,$
  pointLength=pointLength,$
  numberOfPoints=numberOfPoints,$
  numberOfReturns=numberOfReturns,$
  xScale=xScale,$
  yScale=yScale,$
  zScale=zScale,$
  xOffset=xOffset,$
  yOffset=yOffset,$
  zOffset=zOffset,$
  xMax=xMax,$
  xMin=xMin,$
  yMax=yMax,$
  yMin=yMin,$
  zMax=zMax,$
  zMin=zMin,$
  boundingBox=boundingBox       

if keyword_set(header) then return, (*(self.lasHeader))
if keyword_set(signature) then return, (*(self.lasHeader)).signature
if keyword_set(versionMajor) then return, (*(self.lasHeader)).versionMajor
if keyword_set(versionMinor) then return, (*(self.lasHeader)).versionMinor
if keyword_set(systemID) then return, (*(self.lasHeader)).systemID
if keyword_set(softwareID) then return, (*(self.lasHeader)).softwareID
if keyword_set(surveyDay) then return, (*(self.lasHeader)).day
if keyword_set(surveyYear) then return, (*(self.lasHeader)).year
if keyword_set(sizeOfHeader) then return, (*(self.lasHeader)).headerSize
if keyword_set(dataOffset) then return, (*(self.lasHeader)).dataOffset
if keyword_set(numberOfVLR) then return, (*(self.lasHeader)).nRecords
if keyword_set(pointFormat) then return, (*(self.lasHeader)).pointFormat
if keyword_set(pointLength) then return, (*(self.lasHeader)).pointLength
if keyword_set(numberOfPoints) then return, (*(self.lasHeader)).nPoints
if keyword_set(numberOfReturns) then return, (*(self.lasHeader)).nReturns
if keyword_set(xScale) then return, (*(self.lasHeader)).xScale
if keyword_set(yScale) then return, (*(self.lasHeader)).yScale
if keyword_set(zScale) then return, (*(self.lasHeader)).zScale
if keyword_set(xOffset) then return, (*(self.lasHeader)).xOffset
if keyword_set(yOffset) then return, (*(self.lasHeader)).yOffset
if keyword_set(zOffset) then return, (*(self.lasHeader)).zOffset
if keyword_set(xMax) then return, (*(self.lasHeader)).xMax
if keyword_set(xMin) then return, (*(self.lasHeader)).xMin
if keyword_set(yMax) then return, (*(self.lasHeader)).yMax
if keyword_set(yMin) then return, (*(self.lasHeader)).yMin
if keyword_set(zMax) then return, (*(self.lasHeader)).zMax
if keyword_set(zMin) then return, (*(self.lasHeader)).zMin
if keyword_set(boundingBox) then return, [(*(self.lasHeader)).xMax,(*(self.lasHeader)).xMin,(*(self.lasHeader)).yMax,(*(self.lasHeader)).yMin,(*(self.lasHeader)).zMax,(*(self.lasHeader)).zMin]

End



Function fleurDeLas::getVlr,$
  waveDescriptorHeader=waveDescriptorHeader,$
  waveDescriptorArray=waveDescriptorArray,$
  geoTiff=geoTiff,$
  vlrHeaderOfGeoKey=vlrHeaderOfGeoKey,$
  vlrHeaderArray=vlrHeaderArray,$
  vlrRecords=vlrRecords,$             ; Header of the VLR records
  ;vlrKeyEntry=vlrKeyEntry,$
  vlrGeneric=vlrGeneric,$
  vlrWholeGeneric=vlrWholeGeneric,$
  vlrGeoKeyHeader=vlrGeoKeyHeader,$
  vlrGeoKeyArray=vlrGeoKeyArray,$
  vlrHeader_Array=vlrHeader_Array,$
  vlrRecord_Array=vlrRecord_Array,$
  vlrFileID = vlrFileID,$
  vlrByteSize = vlrByteSize,$
  vlrId = vlrId 
  
if keyword_set(WaveDescriptorHeader) then return, (*(self.lasWaveDsptrHdr))
if keyword_set(WaveDescriptorArray) then return, (*(self.lasWaveDsptr))
if keyword_set(geoTiff) then return, 0
if keyword_set(vlrRecords) then return, (*(self.lasVLRRecords))
;if keyword_set(vlrKeyEntry) then return, (*(self.lasVLRKeyEntry))
if keyword_set(vlrGeneric) then return, (*(self.lasVLRGeneric))
if keyword_set(vlrWholeGeneric) then return, (*(self.lasVLRWholeGeneric))
if keyword_set(vlrHeaderOfGeoKey) then return, (*(self.lasVlrGeoKeyHeader))
if keyword_set(vlrGeoKeyHeader) then return, (*(self.lasGeoKeyHeader))
if keyword_set(vlrGeoKeyArray) then return, (*(self.lasGeoKeyArray))
if keyword_set(vlrHeader_Array) then return, (*(self.vlrHeader_Array))
if keyword_set(vlrRecord_Array) then return, (*(self.vlrRecord_Array))
if keyword_set(vlrFileID) then return, (*(self.vlrFileID))
if keyword_set(vlrByteSize) then return, (*(self.vlrByteSize))
if keyword_set(vlrId) then return, (*(self.vlrId))
End



;+
; This function gets the EXTENDED VARIABLE LENGTH RECORDS header.
;
; :Categories:
;   LAS, GET
;
; :Uses:
;   Result=Obj->getEVLR(/KEYWORDS)
;
; :Keywords:
;   header : in, optional, type=boolean
;     If set, will return the header structure of the EXTENDED VARIABLE LENGTH RECORDS.
;     The result will be a structure::
;
;         evrlStruct = {$
;          reserved                     : 0US, $
;          userID                       : bytarr(16),  $
;          recordID                     : 0US,  $
;          recordLengthAfterHearder     : 0ULL, $
;          Description                  : bytarr(32)  $
;         }
;         
;-
Function fleurDeLas::getEVlr,$
  header=header
  
if keyword_set(header) then return, (*(self.lasWaveEvlrHeader))  
  
End




;+
; This function return the size in bytes of the point data structure.
;
; :Categories:
;   GENERAL, GET
;
; :Returns:
;   Return an `0B` value.
;
; :Uses:
;   Result=Obj->getPointSize()
;
;-
Function fleurDeLas::getPointSize
 
return, self.lasDataStrSz  
  
End



;+
; This function sets the header of the LAS file. To make the changes permanent, the file need to be written.
;
; :Categories:
;   GENERAL, SET
;
; :Returns:
;   none
;   
; :Params:
;   temp : in, required, type=structure
;
; :Uses:
;   Result=Obj->setHeader(temp=tempvalue)
;
;-
Function fleurDeLas::setHeader, temp
(*(self.lasHeader))=temp
End



;+
; This function sets the HEADER SIGNATURE field of the LAS file. To make the changes permanent, the file need to be written.
;
; :Categories:
;   GENERAL, SET
;
; :Returns:
;   none
;
; :Params:
;   temp : in, required, type=`bytarr(4)`
;
; :Uses:
;   Result=Obj->setHeaderSignature(temp=tempvalue)
;
;-
Function fleurDeLas::setHeaderSignature, temp
(*(self.lasHeader)).signature = temp
End



;+
; This function sets the VERSION MAJOR field of the LAS file. To make the changes permanent, the file need to be written.
;
; :Categories:
;   GENERAL, SET
;
; :Returns:
;   none
;
; :Params:
;   temp : in, required, type=`0B`
;
; :Uses:
;   Result=Obj->setHeaderVersionMajor(temp=tempvalue)
;
;-
Function fleurDeLas::setHeaderVersionMajor, temp
(*(self.lasHeader)).versionMajor = temp
End



;+
; This function sets the VERSION MINOR field of the LAS file. To make the changes permanent, the file need to be written.
;
; :Categories:
;   GENERAL, SET
;
; :Returns:
;   none
;
; :Params:
;   temp : in, required, type=`0B`
;
; :Uses:
;   Result=Obj->setHeaderVersionMinor(temp=tempvalue)
;
;-
Function fleurDeLas::setHeaderVersionMinor, temp
(*(self.lasHeader)).versionMinor = temp
End  



;+
; This function sets the SYSTEM IDENTIFIER field of the LAS file. To make the changes permanent, the file need to be written.
;
; :Categories:
;   GENERAL, SET
;
; :Returns:
;   none
;
; :Params:
;   temp : in, required, type=`bytarr(32)`
;
; :Uses:
;   Result=Obj->setHeaderSystemID(temp=tempvalue)
;
;-
Function fleurDeLas::setHeaderSystemID, temp

  dum = ((*(self.lasHeader)).systemID)
  dum[0] = temp
  ((*(self.lasHeader)).systemID) = dum

End



;+
; This function sets the GENERATING SOFTWARE field of the LAS file. To make the changes permanent, the file need to be written.
;
; :Categories:
;   GENERAL, SET
;
; :Returns:
;   none
;
; :Params:
;   temp : in, required, type=`bytarr(32)`
;
; :Uses:
;   Result=Obj->setHeaderSoftwareID(temp=tempvalue)
;
;-
Function fleurDeLas::setHeaderSoftwareID, temp
 
  dum = ((*(self.lasHeader)).softwareID)
  dum[0] = temp
  ((*(self.lasHeader)).softwareID) = dum

End



;+
; This function sets the FILE CREATION DAY OF YEAR field of the LAS file. To make the changes permanent, the file need to be written.
;
; :Categories:
;   GENERAL, SET
;
; :Returns:
;   none
;
; :Params:
;   temp : in, required, type=`0US`
;
; :Uses:
;   Result=Obj->setHeaderDay(temp=tempvalue)
;
;-
Function fleurDeLas::setHeaderDay, temp
(*(self.lasHeader)).day = temp
End



;+
; This function sets the FILE CREATION YEAR field of the LAS file. To make the changes permanent, the file need to be written.
;
; :Categories:
;   GENERAL, SET
;
; :Returns:
;   none
;
; :Params:
;   temp : in, required, type=`0US`
;
; :Uses:
;   Result=Obj->setHeaderYear(temp=tempvalue)
;
;-
Function fleurDeLas::setHeaderYear, temp
(*(self.lasHeader)).year = temp
End



;+
; This function sets the OFFSET TO POINT DATA field of the LAS file. To make the changes permanent, the file need to be written.
;
; :Categories:
;   GENERAL, SET
;
; :Returns:
;   none
;
; :Params:
;   temp : in, required, type=`0UL`
;
; :Uses:
;   Result=Obj->setHeaderDataOffset(temp=tempvalue)
;
;-
Function fleurDeLas::setHeaderDataOffset, temp
(*(self.lasHeader)).dataOffset = temp
End



;+
; This function sets the NUMBER OF VARIABLE LENGTH RECORDS field of the LAS file. To make the changes permanent, the file need to be written.
;
; :Categories:
;   GENERAL, SET
;
; :Returns:
;   none
;
; :Params:
;   temp : in, required, type=`0UL`
;
; :Uses:
;   Result=Obj->setHeaderNRecords(temp=tempvalue)
;
;-
Function fleurDeLas::setHeaderNRecords, temp
(*(self.lasHeader)).nRecords = temp
End



;+
; This function sets the POINT DATA FORMAT ID field of the LAS file. To make the changes permanent, the file need to be written.
;
; :Categories:
;   GENERAL, SET
;
; :Returns:
;   none
;
; :Params:
;   temp : in, required, type=`0B`
;
; :Uses:
;   Result=Obj->setHeaderPointFormat(temp=tempvalue)
;
;-
Function fleurDeLas::setHeaderPointFormat, temp
(*(self.lasHeader)).pointFormat = temp
End



;+
; This function sets the POINT DATA RECORD LENGTH field of the LAS file. To make the changes permanent, the file need to be written.
;
; :Categories:
;   GENERAL, SET
;
; :Returns:
;   none
;
; :Params:
;   temp : in, required, type=`0US`
;
; :Uses:
;   Result=Obj->setHeaderPointLength(temp=tempvalue)
;
;-
Function fleurDeLas::setHeaderPointLength, temp
(*(self.lasHeader)).pointLength = temp
End



;+
; This function sets the NUMBER OF POINTS RECORDS field of the LAS file. To make the changes permanent, the file need to be written.
;
; :Categories:
;   GENERAL, SET
;
; :Returns:
;   none
;
; :Params:
;   temp : in, required, type=`0UL`
;
; :Uses:
;   Result=Obj->setHeaderNPoints(temp=tempvalue)
;
;-
Function fleurDeLas::setHeaderNPoints, temp
(*(self.lasHeader)).nPoints = temp
End



;+
; This function sets the NUMBER OF POINTS BY RETURN field of the LAS file. To make the changes permanent, the file need to be written.
;
; :Categories:
;   GENERAL, SET
;
; :Returns:
;   none
;
; :Params:
;   temp : in, required, type=`ulonarr(7)`
;
; :Uses:
;   Result=Obj->setHeaderNReturns(temp=tempvalue)
;
;-
Function fleurDeLas::setHeaderNReturns, temp
(*(self.lasHeader)).nReturns = temp
End



;+
; This function sets the X SCALE FACTOR field of the LAS file. To make the changes permanent, the file need to be written.
;
; :Categories:
;   GENERAL, SET
;
; :Returns:
;   none
;
; :Params:
;   temp : in, required, type=`0.0D`
;
; :Uses:
;   Result=Obj->setHeaderXScale(temp=tempvalue)
;
;-
Function fleurDeLas::setHeaderXScale, temp
(*(self.lasHeader)).xScale = temp
End



;+
; This function sets the Y SCALE FACTOR field of the LAS file. To make the changes permanent, the file need to be written.
;
; :Categories:
;   GENERAL, SET
;
; :Returns:
;   none
;
; :Params:
;   temp : in, required, type=`0.0D`
;
; :Uses:
;   Result=Obj->setHeaderYScale(temp=tempvalue)
;
;-
Function fleurDeLas::setHeaderYScale, temp
(*(self.lasHeader)).yScale = temp
End



;+
; This function sets the Z SCALE FACTOR field of the LAS file. To make the changes permanent, the file need to be written.
;
; :Categories:
;   GENERAL, SET
;
; :Returns:
;   none
;
; :Params:
;   temp : in, required, type=`0.0D`
;
; :Uses:
;   Result=Obj->setHeaderZScale(temp=tempvalue)
;
;-
Function fleurDeLas::setHeaderZScale, temp
(*(self.lasHeader)).zScale = temp
End



;+
; This function sets the X OFFSET field of the LAS file. To make the changes permanent, the file need to be written.
;
; :Categories:
;   GENERAL, SET
;
; :Returns:
;   none
;
; :Params:
;   temp : in, required, type=`0.0D`
;
; :Uses:
;   Result=Obj->setHeaderXOffset(temp=tempvalue)
;
;-
Function fleurDeLas::setHeaderXOffset, temp
(*(self.lasHeader)).xOffset = temp
End



;+
; This function sets the Y OFFSET field of the LAS file. To make the changes permanent, the file need to be written.
;
; :Categories:
;   GENERAL, SET
;
; :Returns:
;   none
;
; :Params:
;   temp : in, required, type=`0.0D`
;
; :Uses:
;   Result=Obj->setHeaderYOffset(temp=tempvalue)
;
;-
Function fleurDeLas::setHeaderYOffset, temp
(*(self.lasHeader)).yOffset = temp
End



;+
; This function sets the Z OFFSET field of the LAS file. To make the changes permanent, the file need to be written.
;
; :Categories:
;   GENERAL, SET
;
; :Returns:
;   none
;
; :Params:
;   temp : in, required, type=`0.0D`
;
; :Uses:
;   Result=Obj->setHeaderZOffset(temp=tempvalue)
;
;-
Function fleurDeLas::setHeaderZOffset, temp
(*(self.lasHeader)).zOffset = temp
End



;+
; This function sets the MAX X field of the LAS file. To make the changes permanent, the file need to be written.
;
; :Categories:
;   GENERAL, SET
;
; :Returns:
;   none
;
; :Params:
;   temp : in, required, type=`0.0D`
;
; :Uses:
;   Result=Obj->setHeaderXMax(temp=tempvalue)
;
;-
Function fleurDeLas::setHeaderXMax, temp
(*(self.lasHeader)).xMax = temp
End



;+
; This function sets the MAX Y field of the LAS file. To make the changes permanent, the file need to be written.
;
; :Categories:
;   GENERAL, SET
;
; :Returns:
;   none
;
; :Params:
;   temp : in, required, type=`0.0D`
;
; :Uses:
;   Result=Obj->setHeaderYMax(temp=tempvalue)
;
;-
Function fleurDeLas::setHeaderYMax, temp
(*(self.lasHeader)).yMax = temp
End



;+
; This function sets the MAX Z field of the LAS file. To make the changes permanent, the file need to be written.
;
; :Categories:
;   GENERAL, SET
;
; :Returns:
;   none
;
; :Params:
;   temp : in, required, type=`0.0D`
;
; :Uses:
;   Result=Obj->setHeaderZMax(temp=tempvalue)
;
;-
Function fleurDeLas::setHeaderZMax, temp
(*(self.lasHeader)).zMax = temp
End



;+
; This function sets the MIN X field of the LAS file. To make the changes permanent, the file need to be written.
;
; :Categories:
;   GENERAL, SET
;
; :Returns:
;   none
;
; :Params:
;   temp : in, required, type=`0.0D`
;
; :Uses:
;   Result=Obj->setHeaderXMin(temp=tempvalue)
;
;-
Function fleurDeLas::setHeaderXMin, temp
(*(self.lasHeader)).xMin = temp
End



;+
; This function sets the MIN Y field of the LAS file. To make the changes permanent, the file need to be written.
;
; :Categories:
;   GENERAL, SET
;
; :Returns:
;   none
;
; :Params:
;   temp : in, required, type=`0.0D`
;
; :Uses:
;   Result=Obj->setHeaderYMin(temp=tempvalue)
;
;-
Function fleurDeLas::setHeaderYMin, temp
(*(self.lasHeader)).yMin = temp
End



;+
; This function sets the MIN Z field of the LAS file. To make the changes permanent, the file need to be written.
;
; :Categories:
;   GENERAL, SET
;
; :Returns:
;   none
;
; :Params:
;   temp : in, required, type=`0.0D`
;
; :Uses:
;   Result=Obj->setHeaderZMin(temp=tempvalue)
;
;-
Function fleurDeLas::setHeaderZMin, temp
(*(self.lasHeader)).zMin = temp
End


;+
; This function sets the START OF WAVEFORM DATA PACKET RECORD field of the LAS file. To make the changes permanent, the file need to be written.
;
; :Categories:
;   GENERAL, SET
;
; :Returns:
;   none
;
; :Params:
;   temp : in, required, type=`0ULL`
;
; :Uses:
;   Result=Obj->setHeader(temp=tempvalue)
;
;-
Function fleurDeLas::setHeaderStartWaveform, temp
(*(self.lasHeader)).startWaveform = temp
End



;+
; This function sets the WAVEFORM PACKET HEADER field of the LAS file. To make the changes permanent, the file need to be written.
;
; :Categories:
;   GENERAL, SET
;
; :Returns:
;   none
;
; :Params:
;   temp : in, required, type=structure
;     The array needs to be of the following format::
;     
;          vrlStruct = {$
;            reserved                     : 0US, $
;            userID                       : bytarr(16),  $
;            recordID                     : 0US,  $
;            recordLengthAfterHearder     : 0US, $
;            Description                  : bytarr(32)  $
;          }
;     
;
; :Uses:
;   Result=Obj->setVlrWaveDescriptorHeader(temp=tempvalue)
;
;-
Function fleurDeLas::setVlrWaveDescriptorHeader, temp
;(*(self.lasHeader)).lasWaveDsptrHdr = temp
(*(self.lasWaveDsptrHdr)) = temp
End


;+
; This function sets the WAVEFORM PACKET DESCRIPTOR field of the LAS file. To make the changes permanent, the file need to be written.
;
; :Categories:
;   GENERAL, SET
;
; :Returns:
;   none
;
; :Params:
;   temp : in, required, type=structure
;     The array needs to be of the following format::
;
;       wfDescriptor = {$
;          bitsPerSample:0B,$
;          waveformCompressionType:0B,$
;          numberOfSamples:0UL,$
;          temporalSampleSpacing:0UL,$
;          digitizerGain:0.0D,$
;          digitizerOffset:0.0D $
;          }
;
;
; :Uses:
;   Result=Obj->setVlrWaveDescriptorArray(temp=tempvalue)
;
;-
Function fleurDeLas::setVlrWaveDescriptorArray, temp
;(*(self.lasHeader)).lasWaveDsptr = temp
(*(self.lasWaveDsptr)) = temp
End






;+
; This function sets the Extended Variable Length Records.
;
; :Categories:
;   LAS, SET
;
; :Uses:
;   Result=Obj->setEVLr(temp)
;   
; :Params:
;   temp : in, required, type=structure
;     A binary structure of the EVLR.
;
;-
Function fleurDeLas::setEVlr, temp
(*(self.lasWaveEvlrHeader)) = temp  
End



;+
; :Description:
;   This Procedure write a LAS file. Still in beta.
;
; :Category:
;   LAS, GENERAL
;
; :Return:
;   1 if the file is correclty write.
;   0 if error.
;
; :Uses:
;   Dum = fleurdelas::writeLAS()
;
; :Keywords:
;    id: in, optional, type=int
;     a scalar or array that represent the points index
;    output: in, required, type=string
;     fully qualified path of the new las file
;    selected: in, optional, type=boolean
;     a flag to write the data selected in memory
;
; :History:
;   Septembre 2012 - initial writing
;   February 2014 - Fully functional
;
; :Author: antoine
;-
Function fleurdelas::writeLAS, id = id, output = output, selected = selected

<<<<<<< HEAD
  Close, 100
  Openw, 100, output
=======

  Openw, lasLun, output, /get_lun
>>>>>>> 3f3e9847

  self.Out->print, 1, "Writing the new file on the disk at " + Strcompress(String(output),/remove_all)

  ; Defining System ID
  sysID = Bytarr(32)
  sysID[0] = Byte('fleurdelas by Carbomap Ltd')
  dum = self.setHeaderSystemID(sysID)
  ; Defining Software ID
  softID = Bytarr(32)
  softID[0] = Byte('fleurdelas::writeLAS')
  dum = self.setHeaderSoftwareID(softID)

  ; Updating header with id information
  if N_elements(id) ne 0 then begin
    
    ; Number of points
    dum = self.setHeaderNPoints(n_elements(id))
    ; Getting points coordinates
    coor = self.getXYZ()
    ; Min, Max of easting
    maxX = max(coor[*,0], min=minX)
    dum = self.setHeaderXMax(maxX)
    dum = self.setHeaderXMin(minX)
    ; Min, Max of northing    
    maxY = max(coor[*,1], min=minY)
    dum = self.setHeaderYMax(maxY)
    dum = self.setHeaderYMin(minY)    
    ; Min, Max of elev
    maxZ = max(coor[*,2], min=minZ)
    dum = self.setHeaderZMax(maxZ)
    dum = self.setHeaderZMin(minZ)

  endif
  
  if n_elements(selected) ne 0 then begin
    
    ; updating the number of points
    dum = self.setHeaderNPoints(self.getSelectedDataNumberOfPoints())
    ; Getting points coordinates
    coor = self.getXYZ()
    ; Min, Max of easting
    maxX = max(coor[*,0], min=minX)
    dum = self.setHeaderXMax(maxX)
    dum = self.setHeaderXMin(minX)
    ; Min, Max of northing    
    maxY = max(coor[*,1], min=minY)
    dum = self.setHeaderYMax(maxY)
    dum = self.setHeaderYMin(minY)    
    ; Min, Max of elev
    maxZ = max(coor[*,2], min=minZ)
    dum = self.setHeaderZMax(maxZ)
    dum = self.setHeaderZMin(minZ)
    
  endif
  
  
  lasHeader = self->getHeaderProperty(/header)

<<<<<<< HEAD
  Writeu, 100, lasHeader
  self.Out->print, 1, "Writing public header..."
  Point_lun, -100, posHeader
=======
  Writeu, lasLun, lasHeader
  self.Out->print, 1, "Writing public header..."
  Point_lun, -lasLun, posHeader
>>>>>>> 3f3e9847
  if posHeader eq lasHeader.Headersize then self.Out->print, 1,  "Public header successfully written..."


  ; For each VLR, open get the byte size of the record
  ; Open the corresponding file
  ; Read the file
  ; write the raw content into the new LAS file
  self.Out->print, 100, "Writing Variable Length Records..."
  vlrFileID = self->getvlr(/vlrFileID)
  
  if vlrFileID ne !NULL then begin
  
    vlrByteSize = self->getvlr(/vlrByteSize)
    rB = 0L
    wB = 0L
    posVlrArray = 0L
    for x=0, self.getHeaderProperty(/numberOfVLR)-1 do begin
<<<<<<< HEAD
      Openr, 102, vlrFileID[x]
      dum = Bytarr(vlrByteSize[x])
      Readu, 102, dum
      Point_lun, -102, r
      rB += r
      Close, 102
      Writeu,100,dum
      Point_lun, -100, w
=======
      Openr, rLun, vlrFileID[x], /get_lun
      dum = Bytarr(vlrByteSize[x])
      Readu, rLun, dum
      Point_lun, -rLun, r
      rB += r
      Close, rLun
      Writeu, lasLun,dum
      Point_lun, -lasLun, w
>>>>>>> 3f3e9847
      if x eq 0 then begin
        wB += w-posHeader
      endif else begin
        wB += (w - wB)
      endelse
    endfor
    if rB eq wB-posHeader then begin
      byte1 = wB-posHeader
      self.Out->print, 1, "Variable Length Records successfully written..."
      self.Out->print, 1, Strcompress(String(byte1),/remove_all) + " bytes have been written..."
    endif else begin
      self.Out->print, 2, "Something wrong with the Variable Length Records block..."
    endelse
  
  endif else begin
    
    ; No VLR write - length set to 0
    byte1 = 0
    
  endelse


  self.Out->print, 1, "Checking file integrity..."
  totalBytesWritten = posHeader + byte1 ;+ byte2 + byte3 + byte4 + byte5 + byte6
  if lasHeader.Dataoffset eq totalBytesWritten then self.Out->print, 1, "File integrity pass..." else begin
    self.Out->print, 2, "File integrity fail..."
    self.Out->print, 2, Strcompress(String(totalBytesWritten),/remove_all)+" bytes have been written so far, or the file header stipulates "+Strcompress(String(lasHeader.Dataoffset),/remove_all)+" bytes..."
    if lasHeader.Dataoffset-totalBytesWritten eq 2 then self.Out->print, 1, "The header is followed by 2 user-defined bytes..."
    self.Out->print, 2, "Moving "+Strcompress(String(lasHeader.Dataoffset-totalBytesWritten),/remove_all)+" bytes ahead..."
<<<<<<< HEAD
    Point_lun, -100, actualPos
    Point_lun, 100, actualPos + (lasHeader.Dataoffset-totalBytesWritten)
=======
    Point_lun, -lasLun, actualPos
    Point_lun, lasLun, actualPos + (lasHeader.Dataoffset-totalBytesWritten)
>>>>>>> 3f3e9847
    self.Out->print, 2, "Done... resuming writting process..."
  endelse

  pointSize = self->getPointSize()
  theoriticalDataBlockSize = pointSize * lasHeader.Npoints
  ;print, theoriticalDataBlockSize
<<<<<<< HEAD
  Point_lun, -100, posBeforeDataBlock
=======
  Point_lun, -lasLun, posBeforeDataBlock
>>>>>>> 3f3e9847

  self.Out->print, 1, "Writing points data records..."

  if N_elements(id) ne 0 then begin
    self.Out->print, 1, "Using index for the data records..."
    data = self->getData(pointNumber = id)
  endif else begin
    if n_elements(selected) ne 0 then begin
      self.Out->print, 1, "Writing loaded data records..."
      data = *(self.lasData)
    endif else begin
      self.Out->print, 1, "Writing all data records..."
      data = self->getData(/all)
    endelse
  endelse

<<<<<<< HEAD
  Writeu, 100, data


  Point_lun, -100, posAfterDataBlock
=======
  Writeu, lasLun, data


  Point_lun, -lasLun, posAfterDataBlock
>>>>>>> 3f3e9847
  byte7 = posAfterDataBlock-posBeforeDataBlock

  self.Out->print, 1, "Checking file integrity..."
  fileIntegrity = theoriticalDataBlockSize - byte7
  if fileIntegrity eq 0 then self.Out->print, 1, "File integrity pass..." else begin
    self.Out->print, 3, "File integrity fail..."
  endelse



  ; Checking if the file have waveform information
  if Ptr_valid(temp01) then begin

    self.Out->print, 1, "Position before waveform block: ", posAfterDataBlock
    self.Out->print, 1, "What the header helds", lasHeader.Startwaveform

    waveformBlock = self->getWave(/all)
    waveformHeader = self->getEVlr(/header)

    self.Out->print, 1, "Size information of the Wave Packet: ", Size(waveformBlock)

    self.Out->print, 1, "Writing waveforms header (EVLR header)..."
<<<<<<< HEAD
    Writeu, 100, waveformHeader
    Point_lun, -100, posWaveformHeader
    self.Out->print, 1, "Amount of bytes written for the waveform header: "+Strcompress(String(posWaveformHeader-posAfterDataBlock),/remove_all)

    self.Out->print, 1, "Writing waveforms header (EVLR header)..."
    Writeu, 100, Byte(waveformBlock)
    Point_lun, -100, posWaveformBlock
=======
    Writeu, lasLun, waveformHeader
    Point_lun, -lasLun, posWaveformHeader
    self.Out->print, 1, "Amount of bytes written for the waveform header: "+Strcompress(String(posWaveformHeader-posAfterDataBlock),/remove_all)

    self.Out->print, 1, "Writing waveforms header (EVLR header)..."
    Writeu, lasLun, Byte(waveformBlock)
    Point_lun, -lasLun, posWaveformBlock
>>>>>>> 3f3e9847
    self.Out->print, 1, "Amount of bytes written for the waveform block: "+Strcompress(String(posWaveformBlock-posWaveformHeader),/remove_all)

  endif

  self.Out->print, 1, "Finilizing the file..."
<<<<<<< HEAD
  Free_lun, 100
  self.Out->print, 1, "Done."

  Close, 100
=======
  Free_lun, lasLun
  self.Out->print, 1, "Done."

  Close,lasLun
>>>>>>> 3f3e9847
  
  return, 1

End




Function fleurDeLas::getSelectedDataMaximumHeight, outputId=outputId

;print, (*(self.lasHeader)).zscale , (*(self.lasHeader)).zoffset
  maxH = max( ((*self.lasData).elev * 0.001) + 0., maxSub )
  self.out->print,1, "Maximum height is " + strcompress(string(maxH), /REMOVE_ALL) + " m..."
;  maxH = max( ( (*self.lasData).elev * (*(self.lasHeader)).zscale ) + (*(self.lasHeader)).zoffset, maxSub )

  if keyword_set(outputid) then  begin
    self.out->print,1, "The returned records are point's index..."
    return, maxSub[0]
  endif else begin
    self.out->print,1, "The returned is the elevation information..."
    return, maxH[0]
  endelse

End



Function fleurDeLas::getSelectedDataRandom, seed, n, outputId=outputId

  dum = n_elements(self.getSelectedDataIndex())
  rNumb = randomu(seed, n)
  
  if keyword_set(outputid) then  begin
    self.out->print,1, "The returned records are point's index..."
    return, round(dum * rNumb)
  endif else begin
    self.out->print,1, "The returned is the elevation information..."
    return, self.getData(pointNumber=round(dum * rNumb))
  endelse

End




;+
; :Description:
;    Dump point data to CSV ASCII file.
;
; :Category:
; 	LAS
;
; :Return:
; 	If any, what is the output of this method
;
;	:Uses:
;		The call method
;
;	:Example:
;		A quick example on how to use this method
;
; :Params:
;    val: in, optional, type = any
;     A value to be associated with each data record.
;     If a single value is provided, than it will be duplicate for each data record
;
; :Keywords:
;    outputPath = in, optional, type = string
;     A string that represents the path of the output file
;
; :History:
; 	Development history
; 	 -January 2014
; 	   Creation
;
; :Author: antoine
;-
Function fleurDeLas::dump, val, outputPath=outputPath

  x = ((*self.lasData).east * (*(self.lasHeader)).xscale) + (*(self.lasHeader)).xoffset
  y = ((*self.lasData).north * (*(self.lasHeader)).yscale) + (*(self.lasHeader)).yoffset
  z = ((*self.lasData).elev * 0.001) + 0.
  
  nX = n_elements(x)
  
  self.out->print,1, 'Printing out ' + strcompress(string(nX)) + ' point structure into dump file...'
  
  if keyword_set(outputPath) then outputFile = outputPath else outputFile = self.rootPath + self.sysSep + 'ascii_dump.csv
  openw, lun, outputFile, /APPEND, /GET_LUN
  
  nVal = n_elements(val)
  
  case nVal of
  
  0: WRITE_CSV, outputFile, x, y, z
  
  1: begin
    
      temp = transpose([$
          [x],$
          [y],$
          [z],$
          [replicate(val, nX)] $
          ])
      printf, lun, temp
     
     end
     
  nx: printf, lun, transpose([[x],[y],[z],[val]])   
  
  else: self.out->print,3,'Hummm something went wrong...'
    
  endcase
  
  free_lun, lun, /FORCE
  
  return, 1
  
End



Function fleurDeLas::getScaledCoordinates

  return, [ $
          [ ((*self.lasData).east * (*(self.lasHeader)).xscale) + (*(self.lasHeader)).xoffset ] ,$
          [ ((*self.lasData).north * (*(self.lasHeader)).yscale) + (*(self.lasHeader)).yoffset ] ,$
          [ ((*self.lasData).elev * (*(self.lasHeader)).zscale) + (*(self.lasHeader)).zoffset ] $
          ]
          
End



Function fleurDeLas::updateSelectArray, index

    (*self.selectArray)[index] += 1
    return, 1
    
End



Function fleurDeLas::resetselectArray

    (*self.selectArray) *= 0
    return, 1
    
End



Function fleurDeLas::radiusSelection, center, radius, indexPoints

  ; Restoring data into memory
  ;dum = self.restoreData()

  ; Loading data using the provided index data
  ; If not index provided, then load all the data
  if n_elements(indexPoints) eq 0 then begin

    loadData = self.getData(/all)
    ; Creating a Points Array Class using all points in memory
    points2DArr = pointarrayclass(self.getScaledCoordinates())
    dum = points2DArr.transformTo2D()

  endif else begin

    loadData = self.getData(pointNumber = indexPoints)
    ; Creating a Points Array Class using all points in memory
    points2DArr = pointarrayclass(self.getScaledCoordinates())
    ;dum = points2DArr.transformTo2D()

  endelse

  ; Checking the validity of the center points
  if n_elements(center) eq 0 then begin

    self.out->print, 2, 'No center points found...'
    return, 0

  endif else begin
    
    pointData = self.getData(pointNumber = center)
    point = pointclass(self.getScaledCoordinates())
    ;dum = point.setZ(0.D)
    
  endelse
  
  ; Checking the validity of the radius length
  if n_elements(radius) eq 0 or radius le 0. then begin

    self.out->print, 2, 'Problem with the radius definition...'
    return, 0

  endif

  ; Creating 2D vectors
  tempVecs = points2DArr.makeVectorArray(point)
  vecs = tempVecs.horizLength()
  ; Filtering vecs be length
  finalIndex = where(vecs le radius, /NULL)

  return, finalIndex


End


Function fleurDeLas::polygonSelection, boundPoints, indexPoints

  ; Restoring data into memory
  ;dum = self.restoreData()
  
  ; Loading data using the provided index data
  ; If not index provided, then load all the data
  if n_elements(indexPoints) eq 0 then begin
    
    dum = self.getData(/all)
    
  endif else begin
    
    dum = self.getData(pointNumber = indexPoints)
    
  endelse

  ; Checking the validity of the bounding points
  if n_elements(boundPoints) eq 0 then begin
    
    self.out->print, 2, 'No bounding points found...'
    return, 0
    
  endif

  ; Number of boundary points
  nSeg = boundPoints.getDim()
  
  ; Number of points loaded in memory
  nPoints = n_elements(dum)
  
  ; Creating a Points Array Class using all points in memory
  points2DArr = pointarrayclass(self.getScaledCoordinates())
  dum = points2DArr.transformTo2D()
  
  oArr = points2DArr.makeVectorArrayStackFromPointArray(boundPoints) 
  ; Shit one row to the right
  shiftOArr = shift(oArr, 1)
  
  totalAngle = dblarr(nPoints)
  
  for i = 0, nSeg-1, 1 do begin
;  for i = nSeg-1, 0, 1 do begin
    
    tempDot = oArr[i].dot(shiftOArr[i])
    tempDet = oArr[i].det(shiftOArr[i])
    totalAngle += atan(tempDet.z(), tempDot)
    
  endfor
  
  finalIndex = where( abs(totalAngle) gt 0.001D, /NULL )  ;!PI
  
  return, finalIndex

End



;+
; :Description:
;    The purpose of this method is the read and extract the Variable Length Records from
;    the public header block of the LAS file.
;
; :Category:
;   LAS
;
; :Return:
;   Will return 4 arrays:
;    vlrFileID - A string array that the path to the temporary files that hold the files name
;    vlrByteSize - An Unsigned Long array that holds the byte size of each key
;    vlrId - A byte array that holds a byte flag to describ the geokey
;    vlrArr - A pointer array that contains the key in reading order header/key
;
; :Uses:
;   dum = readVRL(inputFile, header, vlrFileArr, vlrByteSizeArr, vlrId ,vlrArr)
;
; :Example:
;   This is not a public method
;
; :History:
;   Create by Antoine Cottin, January 2012.
;   February 2014 : remodeling of the whole procedure for better results
;
; :Author:
;   Antoine Cottin
;-
Function fleurDeLas::readVLR, inputFile, header, vlrFileArr, vlrByteSizeArr, vlrId ,vlrArr, obj

  ; Creating a binary file that will hold the VLR Records
<<<<<<< HEAD

  ; Creating a temp file that hold ALL the VLR records
  ; XXX: will need to be changed we integrated to fleurDeLas using self.tempDirPath
  openw, 102, './temp/vlrRecords.bin'

  ; Closing all lun(s) to avoid any issue
  close, 100
=======
  

  ; Creating a temp file that hold ALL the VLR records
  ; XXX: will need to be changed we integrated to fleurDeLas using self.tempDirPath
  vlrFilePath = self.tempDirPath + self.sysSep + 'vlrRecords.bin'
  openw, wLun, vlrFilePath, /GET_LUN

>>>>>>> 3f3e9847


  self.out->print,1, "Number of Variable Length Records: " + strcompress(string(fix(header.nRecords)))
  self.out->print,1, "Reading variable length records..."
  ; If number of VLR not null then read them one at a time and print them into console

  if header.nRecords ne 0 then begin

    InitVRLHeader, vrlStruct
<<<<<<< HEAD
    openr, 100, inputFile, /swap_if_big_endian
    point_lun, 100, header.headerSize
=======
    openr, rLun, inputFile, /swap_if_big_endian, /get_lun
    point_lun, rLun, header.headerSize
>>>>>>> 3f3e9847

    ; String array containing the file name of the temp VLR files
    vlrFileArr = strarr(header.nRecords)
    ; Long array containing the byte size of each vlr block header adn key.
    vlrByteSizeArr = lonarr(header.nRecords)
    ; A byte array containing a descriptor flag for the type of key
    ; 1 = waveform descriptor | 2 = GeoKey | 3 = Generic
    vlrId = bytarr(header.nRecords)
    ; This is pointer array that will hold the VLR, header/key, in reading order
    vlrArr = ptrarr(header.nRecords * 2)

    for w=0,header.nRecords-1,1 do begin

      outputFile = strcompress(self.tempDirPath + self.sysSep + 'vlr_0' + string(w) + '.gkey',/REMOVE_ALL)
      vlrFileArr[w] = outputFile

<<<<<<< HEAD
      readu, 100, vrlStruct
      writeu, 102, vrlStruct

      ; Creating a temp file that hold the nth VLR record - one file per record
      openw, 103, outputFile
      writeu, 103, vrlStruct
=======
      readu, rLun, vrlStruct
      writeu, wLun, vrlStruct

      ; Creating a temp file that hold the nth VLR record - one file per record
      openw, wwLun, outputFile, /get_lun
      writeu, wwLun, vrlStruct
>>>>>>> 3f3e9847
      vlrArr[w] = ptr_new(vrlStruct)

      case 1 of

        (vrlStruct.recordID ge 100) and (vrlStruct.recordID lt 356): begin
          self.out->print,1, "Waveform packet descriptor found"

          wfDescriptor = {$
            bitsPerSample:0B,$
            waveformCompressionType:0B,$
            numberOfSamples:0UL,$
            temporalSampleSpacing:0UL,$
            digitizerGain:0.0D,$
            digitizerOffset:0.0D $
          }
<<<<<<< HEAD
          readu, 100, wfDescriptor
=======
          readu, rLun, wfDescriptor
>>>>>>> 3f3e9847

          waveDescriptor = wfDescriptor


<<<<<<< HEAD
          writeu, 102, waveDescriptor
          writeu, 103, waveDescriptor
=======
          writeu, wLun, waveDescriptor
          writeu, wwLun, waveDescriptor
>>>>>>> 3f3e9847
          vlrId[w] = 1
          vlrArr[w+1] = ptr_new(waveDescriptor)


        end

        (vrlStruct.recordID eq 34735): begin
          self.out->print,1,'"GeoKeyDirectoryTag Record" found'

          vlrGeoKeyHeader = vrlStruct

          gkdTag = {$
            wKeyDirectoryVersion:0US,$
            wKeyRevision:0US,$
            wMinorRevision:0US,$
            wNumberOfKeys:0US$    ;TODO to update if we add fields in there
        }

<<<<<<< HEAD
        readu,100,gkdTag
=======
        readu, rLun, gkdTag
>>>>>>> 3f3e9847
        ;        print, "Number of geokey:",gkdTag.wNumberOfKeys
        geoKeyHeader = gkdTag

        sKeyEntry = {$
          wKeyID:0US,$
          wTIFFTagLocation:0US,$
          wCount:0US,$
          wValueOffset:0US$
      }

      tempKeyEntry = replicate(sKeyEntry, gkdTag.wNumberOfKeys)
<<<<<<< HEAD
      readu, 100, tempKeyEntry

      geoKeyArray = tempKeyEntry

      writeu, 102, geoKeyHeader
      writeu, 102, geoKeyArray
      writeu, 103, geoKeyHeader
      writeu, 103, geoKeyArray
=======
      readu, rLun,tempKeyEntry

      geoKeyArray = tempKeyEntry

      writeu, wLun, geoKeyHeader
      writeu, wLun, geoKeyArray
      writeu, wwLun, geoKeyHeader
      writeu, wwLun, geoKeyArray
>>>>>>> 3f3e9847
      vlrId[w] = 2
      tempStruc = {header:gkdTag, key:tempKeyEntry}
      vlrArr[w+1] = ptr_new(tempStruc)
      tempStruc = 0

    end

    else: begin

      generic = bytarr(vrlStruct.recordLengthAfterHearder)
<<<<<<< HEAD
      readu, 100,generic


      writeu, 102, generic
      writeu, 103, generic
=======
      readu, rLun, generic


      writeu, wLun, generic
      writeu, wwLun, generic
>>>>>>> 3f3e9847
      vlrId[w] = 3
      vlrArr[w+1] = ptr_new(generic)

    end

  endcase

<<<<<<< HEAD
  point_lun, -103, endPos
  close, 103
=======
  point_lun, -wwLun, endPos
  free_lun, wwLun
>>>>>>> 3f3e9847
  vlrByteSizeArr[w] = endPos


endfor

<<<<<<< HEAD
close, 100
close, 102
=======
free_lun, rLun
free_lun, wLun
>>>>>>> 3f3e9847

endif else begin

  self.out->print,2, 'No Variable Length Records to read'
  vlrFileArr = 0
  vlrByteSizeArr = 0
  vlrId = 0
  vlrArr = 0

endelse

End



;+
;   The purpose of this method is the read the LAS file.
;   This method is automatically called when the fleurDeLas::loadData() is invoque.
;
; :Category:
; 	LAS
;
; :Return:
;   The point data structure and the header structure
;
;	:Uses:
;   dum = readLAS(inputLun, minorVersion, majorVersion, header, dataStr)
;
; :Params:
;    inputLun: in, required, type=string
;     A string that represents the LAS file fully qualified path
;    minorVersion: in, required, type=byte
;     A byte flag representing the LAS minor version
;    majorVersion: in, required, type=byte
;     A byte flag representing the LAS major version
;    header: out, required, type=structure 
;     A structure holding the LAS header structure
;    dataStr: out, required, type=structure
;     A structure holding the LAS point structure
;
; :History:
;   Create by Antoine Cottin, Jully 2012.
;   February 2014 :
;     -Remodeling of the whole procedure for better results
;     -Integration to the fleurDeLas object
;
; :Author:
;   Antoine Cottin
;   
; :Hidden:
;-
Function fleurDeLas::getLASHeaderDataStr, inputLun, minorVersion, majorVersion, header, dataStr

  self.out->print,1,strcompress("LAS Version " + string(fix(majorVersion)) + "." + strcompress(string(fix(minorVersion)),/remove_all) + " detected.")
  self.out->print,1, "Initializing the header..."
  InitHeaderLAS, header, minorVersion
  self.out->print,1, "Reading header..."
  readu, inputLun, header
  
  self.Out->print,1,'=============== HEADER ==============='
  self.Out->print,1, Strcompress("System identifier: " + String(header.Systemid))
  self.Out->print,1, Strcompress("Generating software: " + String(header.Softwareid))
  self.Out->print,1, Strcompress("Day/Year of file creation: " + String(Fix(header.Day)) + "/" + Strcompress(String(Fix(header.Year)), /REMOVE_ALL) )
  self.Out->print,1, Strcompress("Header size: " + String(Fix(header.Headersize)))
  self.Out->print,1, Strcompress("Byte offset to data block: " + String(header.Dataoffset))
  self.Out->print,1, Strcompress("File contains " + String(header.Npoints) + " points.")
  self.Out->print,1, Strcompress("Point format: " + String(Fix(header.Pointformat)))
  self.Out->print,1, Strcompress("Point size: " + String(header.Pointlength) + " bytes.")
  self.Out->print,1, Strcompress("Number of Variable Length Records: " + String(Fix(header.Nrecords)))
  self.Out->print,1, Strcompress("Number of points per return: ")
  self.Out->printArray,1, Strcompress(String(header.Nreturns), /REMOVE_ALL)
  self.Out->print,1, Strcompress("Scale factor x y z: " + String(header.Xscale) + " " + String(header.Yscale) + " " + String(header.Zscale))
  self.Out->print,1, Strcompress("Offset factor: " + String(header.Xoffset) + " " + String(header.Yoffset) + " " + String(header.Zoffset))
  self.Out->print,1, Strcompress("Minimum x y z: " + String(header.Xmin) + " " + String(header.Ymin) + " " + String(header.Zmin))
  self.Out->print,1, Strcompress("Maximum x y z: " + String(header.Xmax) + " " + String(header.Ymax) + " " + String(header.Zmax))
  self.Out->print,1,'======================================'

  self.out->print,1, "Initializing the point structure..."
  InitDataLAS, dataStr,  pointFormat = header.pointFormat
  self.out->print,1, "Original point Structure description:"
  self.out->printArray,1, tag_names(dataStr)
  
  return, 1

End



;
;+
;   The purpose of this method is the read the LAS file.
;   This method is automatically called when the fleurDeLas::loadData() is invoque.
;
; :Category:
; 	LAS
;
; :Return:
;   The point data structure and the header structure
;
;	:Uses:
;   dum = readLAS(inputFile, header, dataStr)
;
; :Params:
;    inputFile: in, required, type=string
;     A string that represents the LAS file fully qualified path
;    header: out, required, type=structure 
;     A structure holding the LAS header structure
;    dataStr: out, required, type=structure
;     A structure holding the LAS point structure
;
; :History:
;   Create by Antoine Cottin, Jully 2012.
;   February 2014 :
;     -Remodeling of the whole procedure for better results
;     -Integration to the fleurDeLas object
;
; :Author:
;   Antoine Cottin
;
; :Hidden:
;-
Function fleurDeLas::readLAS, inputFile, header, dataStr

  compile_opt idl2, logical_predicate

  CD, self.rootPath
  
  ; Testing the file name
  fileTest = file_info(inputFile, /NOEXPAND_PATH)
  if fileTest.exists eq 1 then begin
    self.out->print,1, "Valid path and file name."
  endif else begin
    self.out->print,3, "Problem with the file path and/or name."
    self.out->print,3, "Please check your input."
    self.out->print,3, "Program closing."
    return, 0
  endelse

  ; Open the file
  openr, inputLun, inputFile, /get_lun, /swap_if_big_endian

  ; Check if the file is a LAS file
  signature = bytarr(4)
  readu, inputLun, signature

  if string(signature) eq 'LASF' then begin

    self.out->print,1, 'LAS file detected..."
    self.out->print,1, "Looking for version number..."
    point_lun,inputLun, 24
    majorVersion = 1B
    minorVersion = 1B
    readu, inputLun, majorVersion
    readu, inputLun, minorVersion

    ; Closing and re-opening the file to reinitialize the pointer
    free_lun,inputLun
    openr, inputLun, inputFile, /get_lun, /swap_if_big_endian

    dum = self.getLASHeaderDataStr(inputLun, minorVersion, majorVersion, header, dataStr)

    free_lun, inputLun

  endif else begin
    self.out->print,3, "LAS file not recognize"
    self.out->print,3, "Closing the file and terminating..."
    free_lun, inputLun
    return, 0
  endelse

  close, inputLun

  return, 1

end


;+
; 
;-
;+
; :Description:
;    This Function aim to modify the GeoKey record of the VLR record
;    Still in beta - WIP
;
; :Category:
; 	What is the general purpose of this method
;
; :Return:
; 	If any, what is the output of this method
;
;	:Uses:
;		The call method
;
;	:Example:
;		A quick example on how to use this method
;
;
;
;
;
; :History:
; 	Development history
;
; :Author: antoine
;-

Function fleurDeLas::addGeoKey


  out = obj_new('consoleOutput')
  ;a = obj_new('fleurDeLas')
  ;a->load_data, "I:\RG12_10-206b-FW-lidar-20121217\fw_laser\las1.3\LDR-FW-RG12_10-2012-206b-03.LAS"
  vlrGeoKeyArray=a->getvlr(/vlrGeoKeyArray)

  for x=0,n_elements(vlrGeoKeyArray)-1,1 do begin

    case vlrGeoKeyArray(x).wKeyID of

      3076:begin
      print,"Finding key " + strcompress(getGeoTiffKeyName(vlrGeoKeyArray(x).wKeyID)) +"["+strcompress(string(vlrGeoKeyArray(x).wKeyID),/remove_all)+"]..."
      print,"Changing wValueOffset from"+strcompress(vlrGeoKeyArray(x).wValueOffset)+" to 9001..."
      ;TODO: Ask user to enter the new value here
      vlrGeoKeyArray(x).wValueOffset=9001US
      print,"Done!"
    end

    4096:begin
    print,"Finding key " + strcompress(getGeoTiffKeyName(vlrGeoKeyArray(x).wKeyID)) +"["+strcompress(string(vlrGeoKeyArray(x).wKeyID),/remove_all)+"]..."
    print,"Changing wValueOffset from"+strcompress(vlrGeoKeyArray(x).wValueOffset)+" to 5001..."
    ;TODO: Ask user to enter the new value here
    vlrGeoKeyArray(x).wValueOffset=5001US
    print,"Done!"
  end

  else:begin
  print,"Finding key " + strcompress(getGeoTiffKeyName(vlrGeoKeyArray(x).wKeyID)) +"["+strcompress(string(vlrGeoKeyArray(x).wKeyID),/remove_all)+"]..."
  print,"Nothing to do!"
end

endcase

endfor


print, "Adding new field(s) to the geokey vlrGeoKeyArray..."

vlrGeoKeyArray=[vlrGeoKeyArray,{wKeyID:3072US,wTIFFTagLocation:0US,wCount:1US,wValueOffset:27700US}]
nKey = 1

vlrHeaderOfGeoKey = a->getVlr(/vlrHeaderOfGeoKey)
vlrHeaderOfGeoKey.recordLengthAfterHearder = vlrHeaderOfGeoKey.recordLengthAfterHearder + (nKey * 8US)

print, "Commiting geoKeyArray changes to the file..."
dum = a->setVlrHeaderOfGeoKey(vlrGeoKeyArray)


vlrGeoKeyHeader = a->getVlr(/vlrGeoKeyHeader)
print,"Updating geoKeyHeader..."
print, "Adding " + strcompress(string(nKey),/remove_all) + " key(s) to the geoKey VLR..."
print, "Updating public header with these new information..."
vlrGeoKeyHeader.wNumberOfKeys=vlrGeoKeyHeader.wNumberOfKeys + nKey

print, "Commiting geoKeyHeader changes to the file..."
dum = a->setVlrGeoKeyHeader(vlrGeoKeyHeader)
print, "DUM:",dum

;print,vlrGeoKeyArrayGeoKeyHeader
; Update header if needed
; Each additional key adds 8 bytes
lasHeader = a->getHeaderProperty(/header)
print, "Updating number of Variable Length Records..."
dum = a->setHeaderNRecords(lasHeader.nRecords + 1UL)
print, "New value for number of Variable Length Records: " + strcompress(string(lasHeader.nRecords),/remove_all)
print, "Updating points block offset..."
dum = a->setHeaderDataOffset(lasHeader.dataOffset + (nKey * 8UL) + 10UL)
print, "Updating wavefrom block offset..."
if lasHeader.versionMinor ge 3 then dum = a->setHeaderStartWaveform(lasHeader.startWaveform + (nKey * 8ULL) +10UL)


End


; This function creates a 3D view of the loaded data
Function fleurdelas::view, $
                     DUMP = DUMP    ; To be implemented

  pts = self.getXYZ()
  xyz = Transpose( [ [pts[*,0]], [pts[*,1]], [pts[*,2]] ] )
  rgb = Transpose(self.plotGetRGBValues())
;  rgb = Transpose([[pts.R],[pts.G],[pts.B]])/256U
  o = Idlgrpolygon(xyz, Style=0, Vert_Colors=rgb)
  XObjView, o, TITLE='Fleurdelas Simple Viewer"

End



Pro fleurDeLas__define

  ; Definition of the data hold by the object
  void = {fleurDeLas, $
    lasFilePath       : '',$                    ; String representing the path to the LAS file
    surveyDay         : '',$                    ; String holding the Julian Survey day - only with ARSF-NERC dataset
    tempDirPath       : '',$                    ; String holdinf the temporary directory path to store temp file(s) if required
    rootPath          : '',$                    ; Path of the directory where the project is located
    waveFileExt       : '',$                    ; Extention of the external waveform file, WPD | INW
    sysSep            : '',$                    ; String of the local path where the project is located - for relative path generation
    lasHeader         : ptr_new(),$             ; Pointer to the header of the LAS file
    lasDataStr        : ptr_new(),$             ; Pointer to the Point data structure
    lasDataStrSz      : 0B,$                    ; Size in bytes of the point data structure
    getDataIndex      : ptr_new(),$             ; Pointer to the index of selected data from the last getData call
    lasData           : ptr_new(),$             ; Pointer to the point data from the last getData call
    lasDataIndBackup  : ptr_new(),$             ; Pointer to an index of the original data set to retrieve original data set
    lasDataExtent     : dblarr(4),$             ; Pointer to a four element double array that contains the geographical extend of the selected data - [xMax, xMin, yMax, yMin]
    lasNTiles         : 0UL,$                   ; Number of tiles generated
    lasDataTile       : ptr_new(),$             ; Pointer to a structure that contains the tile index and the points index
    recTileNumb       : 0L,$                    ; Tile number for recurrent call of extractTrees
    lasTileExtent     : dblarr(4),$             ; Pointer to a four element double array that contains the geographical extend of the Tiles - [xMax, xMin, yMax, yMin]
    lasTileFileName   : '',$                    ; String of the Tile Index File.
    lasWaveDsptr      : ptr_new(),$             ; Pointer to the waveform packet descriptor containing :  bits per sample, wf conversion type, # of samples, temporal spacing, digitizer gain, digitizer offset
    lasWaveDsptrHdr   : ptr_new(),$             ; Pointer to the waveform packet descriptor header
    lasWaveEvlrHeader : ptr_new(),$             ; Pointer to the waveform packet header
    lasWave           : ptr_new(),$             ; Pointer to the waveform data from the last getData call
    vlrFileID         : ptr_new(),$             ; Pointer to an string array that the path to the temporary files that hold the files name
    vlrByteSize       : ptr_new(),$             ; Pointer to an Unsigned Long array that holds the byte size of each key
    vlrId             : ptr_new(),$             ; Pointer to a byte array that holds a byte flag to describ the geokey
    vlrArr            : ptr_new(),$             ; Pointer to a pointer array that contains the key in reading order header/key
    selectArray       : ptr_new(),$             ; Binary Array that acts like a selected flag
    recursiveN        : 0ULL,$                  ; Counter flag for the tree extraction method recursion
    out               : obj_new(),$             ; Object holding the console output object
    xTile             : 300.0 ,$                ; x(meter/feets)/easting(meter/feets)/longitude(degree) size of the tile
    yTile             : 300.0  $                ; y(meter/feets)/northing(meter/feets)/latitude(degree) size of the tile
  }
  
  
End<|MERGE_RESOLUTION|>--- conflicted
+++ resolved
@@ -1,3768 +1,3724 @@
-; docformat = 'rst'
-;+
-; The purpose of this object is to read, manipulate at the point level LAS file.
-; The object is able to handle any LAS 1.0, 1.1, 1.2, 1.3 with point format 0, 1, 2, 3, 4, 5.
-; It also has the ability to write LAS file.
-;       
-; :Author:
-;   Antoine Cottin
-;       
-; :Fields:
-;   lasFilePath : Path to the LAS file.
-;   surveyDay=survey day
-;       
-; :Uses:
-;   lasObj=Obj_New("fleurDeLas")
-;
-; :Examples:
-;
-;   Init the object
-;     
-;     lasObj = obj_new('fleurDeLas')
-;     
-;   Load a LAS file into the Object:
-;   
-;     lasObj->loadData, day="206", flightline=5, /QUIET
-;     or
-;     lasObj->loadDataWithPath, "/path/to/the/las/file", /QUIET
-;     
-;   Getting the bounding box (coverage) of the loaded LAS file:
-;   
-;     boxEdge = lasObj->getHeaderProperty(/BOUNDINGBOX)
-;     
-;   Extract data from a geographical area (box):
-;   
-;      selectData = lasObj->getData(BOUNDINGBOX=geoBox)
-;
-;
-; :History:
-;
-;    Create by Antoine Cottin, July 2011.
-;    
-;    September 2012
-;     -Support of LAS 1.3 and greater
-;     -Add getter and setter for Vlr and EVlr
-;     
-;    January 2012
-;     -Implementation of fleurDeLas::writeLAS
-;      Still in beta      
-;     
-;    September 2013
-;     -Add comments and header comments
-;     
-;    14 September 2013
-;     -Change fleurDeLas::getData(pointNumber=index) : 
-;      using the index array as one block instead of loop on the block
-;      and trying to locate the exact record.
-;    
-;    January 2014:
-;     -fleurDeLas::tileData :
-;      Binary file structure modify, two new fields to the header
-;      two new methods have been added, fleurDeLas::readTile() and fleurDeLas::writeTile() which
-;      superseed the old method 
-;     -fleurDeLas::dump :
-;      Implementation of an ASCII dump method
-;     -fleurDeLas::restoreData :
-;      Restore the original data from the load method (not sure this is really useful)
-;     -fleurDeLas:radiusSelection :
-;      selection of points within a circle
-;     -fleurDeLas::polygonSelection :
-;      Selection of points inside a polygon
-;     -fleurDeLas::extractTrees :
-;      A working prototype method that extracts trees directly from the point cloud.
-;      It uses a recursive approach
-;       
-;    25 February 2014
-;     -Improvment of version handling :
-;      There was an issue in the header handling through the version in the number of point by returns    
-;     -fleurDeLas::writeLAS :
-;      using the index array as one block instead of loop on the block
-;      and trying to locate the exact record.
-;     -Removing all data members and associate methods referencing to the old writeLAS method
-;     -Integration of fleurDeLas::readVLR
-;     -Integration of fleurDeLas::readLAS
-;     -Integration of fleurDeLas::addGeoKey - WIP
-;     -Improvement of fleurDeLas::cleanup
-;     
-;    20 August 2014
-;     - We changed the name to fleur de las
-;        
-;-
-
-
-;+
-; Loads a LAS file using a fully qualified path. Use this method for general use of the lib.
-;
-; :Categories:
-;   GENERAL
-;   
-; :Returns:
-;   Nothing
-;   
-; :Uses:
-;   Obj->loadData, sting_of_fully_qualified_path
-;   
-; :Examples:
-;     setup the object
-;       lasObj = obj_new('fleurDeLas')
-;     load a LAS file
-;       lasObj->loadDataWithPath, '/path/to/the/file.LAS'
-;
-; :Keywords:
-;   inputFile : in, required, type=string
-;     fully qualified path name of a las file
-;   _ref_extra : in, optional, type=string
-;     flag to setup the log output. It can be set as
-;       -verbose : output all the message to the current console
-;       -file : output all message to a log file
-;       -quiet : turn off log information
-;
-; :Author:
-;   Antoine Cottin
-;-
-Pro fleurDeLas::loadDataWithPath, inputFile=inputFile, _ref_extra=logMode
-
-  close, /ALL
-  
+; docformat = 'rst'
+;+
+; The purpose of this object is to read, manipulate at the point level LAS file.
+; The object is able to handle any LAS 1.0, 1.1, 1.2, 1.3 with point format 0, 1, 2, 3, 4, 5.
+; It also has the ability to write LAS file.
+;       
+; :Author:
+;   Antoine Cottin
+;       
+; :Fields:
+;   lasFilePath : Path to the LAS file.
+;   surveyDay=survey day
+;       
+; :Uses:
+;   lasObj=Obj_New("fleurDeLas")
+;
+; :Examples:
+;
+;   Init the object
+;     
+;     lasObj = obj_new('fleurDeLas')
+;     
+;   Load a LAS file into the Object:
+;   
+;     lasObj->loadData, day="206", flightline=5, /QUIET
+;     or
+;     lasObj->loadDataWithPath, "/path/to/the/las/file", /QUIET
+;     
+;   Getting the bounding box (coverage) of the loaded LAS file:
+;   
+;     boxEdge = lasObj->getHeaderProperty(/BOUNDINGBOX)
+;     
+;   Extract data from a geographical area (box):
+;   
+;      selectData = lasObj->getData(BOUNDINGBOX=geoBox)
+;
+;
+; :History:
+;
+;    Create by Antoine Cottin, July 2011.
+;    
+;    September 2012
+;     -Support of LAS 1.3 and greater
+;     -Add getter and setter for Vlr and EVlr
+;     
+;    January 2012
+;     -Implementation of fleurDeLas::writeLAS
+;      Still in beta      
+;     
+;    September 2013
+;     -Add comments and header comments
+;     
+;    14 September 2013
+;     -Change fleurDeLas::getData(pointNumber=index) : 
+;      using the index array as one block instead of loop on the block
+;      and trying to locate the exact record.
+;    
+;    January 2014:
+;     -fleurDeLas::tileData :
+;      Binary file structure modify, two new fields to the header
+;      two new methods have been added, fleurDeLas::readTile() and fleurDeLas::writeTile() which
+;      superseed the old method 
+;     -fleurDeLas::dump :
+;      Implementation of an ASCII dump method
+;     -fleurDeLas::restoreData :
+;      Restore the original data from the load method (not sure this is really useful)
+;     -fleurDeLas:radiusSelection :
+;      selection of points within a circle
+;     -fleurDeLas::polygonSelection :
+;      Selection of points inside a polygon
+;     -fleurDeLas::extractTrees :
+;      A working prototype method that extracts trees directly from the point cloud.
+;      It uses a recursive approach
+;       
+;    25 February 2014
+;     -Improvment of version handling :
+;      There was an issue in the header handling through the version in the number of point by returns    
+;     -fleurDeLas::writeLAS :
+;      using the index array as one block instead of loop on the block
+;      and trying to locate the exact record.
+;     -Removing all data members and associate methods referencing to the old writeLAS method
+;     -Integration of fleurDeLas::readVLR
+;     -Integration of fleurDeLas::readLAS
+;     -Integration of fleurDeLas::addGeoKey - WIP
+;     -Improvement of fleurDeLas::cleanup
+;     
+;    20 August 2014
+;     - We changed the name to fleur de las
+;        
+;-
+
+
+;+
+; Loads a LAS file using a fully qualified path. Use this method for general use of the lib.
+;
+; :Categories:
+;   GENERAL
+;   
+; :Returns:
+;   Nothing
+;   
+; :Uses:
+;   Obj->loadData, sting_of_fully_qualified_path
+;   
+; :Examples:
+;     setup the object
+;       lasObj = obj_new('fleurDeLas')
+;     load a LAS file
+;       lasObj->loadDataWithPath, '/path/to/the/file.LAS'
+;
+; :Keywords:
+;   inputFile : in, required, type=string
+;     fully qualified path name of a las file
+;   _ref_extra : in, optional, type=string
+;     flag to setup the log output. It can be set as
+;       -verbose : output all the message to the current console
+;       -file : output all message to a log file
+;       -quiet : turn off log information
+;
+; :Author:
+;   Antoine Cottin
+;-
+Pro fleurDeLas::loadDataWithPath, inputFile=inputFile, _ref_extra=logMode
+
+  close, /ALL
+  
   ; Initializing console printing
   self.out = obj_new('consoleOutput', _extra = logMode)
+
+  self.sysSep = PATH_SEP()
+  
+  ; Setting up a temp directory to hold temporary informations
+  ; cd into the project directory
+  fleurdelasPath = File_dirname(Routine_filepath('fleurdelas__define', /either))
+  Cd, fleurdelasPath
+  Cd, '..'
+  
+  ; Adding some support for cross plateform compatibility
+  if strlowcase(!version.os_family) eq 'unix' then begin
+    Spawn, 'pwd', rootPth
+    self.Rootpath = rootPth
+    ; Create a temp file
+    tempDirPath = rootPth + self.sysSep + 'temp'
+    self.Tempdirpath = tempDirPath
+    command = 'mkdir '+ tempDirPath
+    Spawn, command
+  endif else begin
+    Spawn, 'cd', rootPth
+    self.Rootpath = rootPth
+    ; Create a temp file
+    tempDirPath = rootPth + self.sysSep + 'temp'
+    self.Tempdirpath = tempDirPath
+    command = 'mkdir '+ tempDirPath
+    Spawn, command
+  endelse
+  
+  dum = self.readLAS(inputFile, header, dataStr)
+  
+
+  self.lasFilePath = inputFile
+  self.lasHeader = ptr_new(header)
+  self.lasDataStr = ptr_new(dataStr)
+
+  if header.nRecords ne 0 then begin
+    
+    dum = self.readVLR(inputFile, header, vlrFileArr, vlrByteSizeArr, vlrId, vlrArr, self.out)
+    self.vlrFileID = ptr_new(vlrFileArr)
+    self.vlrByteSize = ptr_new(vlrByteSizeArr)
+    self.vlrId = ptr_new(vlrId)
+    self.vlrArr = ptr_new(vlrArr)
+  
+  endif
+  
+  self.lasDataExtent = (self.getHeaderProperty(/BOUNDINGBOX))[0:3]
+  self.selectArray = ptr_new(bytarr(self.getHeaderProperty(/numberOfPoints)))
+  self.lasDataIndBackup = ptr_new(indgen(self.getHeaderProperty(/numberOfPoints), /UL64))
+   
+  if n_elements(tileSize) ne 0 then begin
+    self.xTile = tileSize[0]
+    self.yTile = tileSize[1]
+  endif else begin
+    self.Xtile = 300.
+    self.Ytile = 300.
+  endelse
+  
+  if n_elements(tileData) ne 0 then begin
+    exist = self.lookingForFile(self.lasFilePath, '.tid', tileFileName)
+    if exist eq 1 then begin
+      self.lasTileFileName = tileFileName 
+      dum = self.readTile()
+    endif else begin
+      ; Load data into memory
+      dum = self.getData(/ALL)
+      dumt = self.tileData(self.xTile, self.yTile, self.lasDataExtent)
+    endelse
+  endif
+   
+   
+  ; TODO: strip the file name and fine the survey day or ask for one
+  ;self.surveyDay = surveyDay   
+   
+  case header.pointFormat of
+    0:self.lasDataStrSz = 20
+    1:self.lasDataStrSz = 28
+    2:self.lasDataStrSz = 26
+    3:self.lasDataStrSz = 34
+    4:self.lasDataStrSz = 57
+    5:self.lasDataStrSz = 63
+  endcase
+
+End
+
+
+;+
+; Restore the original loaded data for the general index
+;
+; :Category:
+; 	LAS
+;
+; :Return:
+; 	1
+;
+;	:Uses:
+;		dum = lasobj.restore()
+;
+;	:Example:
+;		dum = lasobj.restore()
+;
+; :History:
+; 	Development history
+;
+; :Author: antoine
+;-
+Function fleurDeLas::restoreData
+
+  dum = self.getData(pointNumber = (*self.lasDataIndBackup))
+  return, 1
+  
+End
+
+
+
+;+
+; This function looks for a file based on the file name and a provided extension.
+; It will returns 1 if the file exits and 0 if not.
+;
+; :Category:
+; 	GENERAL
+;
+; :Return:
+;   Binary value, 1 the new file with that extention exist, 0 that new file doesn't exist
+;
+;	:Uses:
+;   dum = Obj.lookingForFile(filebasename, ext)
+;
+;	:Example:
+;		exist = self.lookingForFile(inFile, '.tid', tileFileName)
+;
+; :Params:
+;    basename : in, string, type = string
+;     Represents the original path file name
+;    ext : in, required, type = string
+;     file extention '.xxx' to add at the end of the name
+;    tileFileName: in, required, type=string
+;     Represents the new file name
+;
+; :History:
+;   February 2014
+;     - add
+;
+; :Author: antoine
+;-
+Function fleurDeLas::lookingForFile, basename, ext, tileFileName
+
+  if strlowcase(!version.OS_NAME) eq "linux" or strlowcase(!version.OS_NAME) eq "mac os x" then spath='/' else spath='\'
+  sep=strcompress(strmid(spath, 0, 1,/reverse_offset))
+  path = file_dirname(basename)
+  file = file_basename(basename)
+  tileFileName = strcompress( path + spath + strmid(file, 0, strpos(file, '.', /reverse_search )) + ext)
+  
+  exist = file_test(tileFileName)
+  
+  return, exist
+
+End
+
+
+
+Function fleurDeLas::readTile, outFile=outFile
+
+  ; start time
+  T = SYSTIME(1)
+  
+  ; If a file name is provided that look for it
+  if n_elements(outFile) ne 0 then begin
+    tileFileName = outFile
+    exist = file_test(tileFileName)
+  endif else begin
+    inFile = self.lasFilePath
+    exist = self.lookingForFile(inFile, '.tid', tileFileName)
+  endelse
+  
+  if exist eq 1 then begin
+  
+    ; Read the file
+    
+    ; Tiling the data & writing the data into a file
+    openr, rlun, tileFileName, /get_lun
+    nRecords = 0UL
+    readu, rlun, nRecords
+    ;print, 'nRecords:', nRecords
+    box = dblarr(4)
+    readu, rlun, box
+    
+    ; Defining the Tile index structure
+    baseTileStructure = {tileNumber:0UL, index:ptr_new(), off:ptr_new()}
+    tileStructure = replicate(baseTileStructure, nRecords)
+    
+    nTile = 0UL
+    for d=0,nRecords-1,1 do begin
+    
+      readu, rlun, nTile
+      ;print, 'Tile index:', nTile
+      tileStructure[d].tileNumber = nTile
+      nElements = 0UL
+      readu, rlun, nElements
+      ;print, 'nElements:', nElements
+      dumArray = ulonarr(nElements)
+      readu, rlun, dumArray
+      tileStructure[d].index = ptr_new(dumArray)
+      dumArray = bytarr(nElements)
+      readu, rlun, dumArray
+      tileStructure[d].off = ptr_new(dumArray)
+      
+    endfor
+    
+    free_lun, rlun, /FORCE
+    
+    ; Putting the tile structure in the core data
+    self.lasNTiles = ulong(nRecords)
+    self.lasDataTile = ptr_new(tileStructure)
+    self.lasTileExtent = box
+    
+    self.out->print,1, strcompress('Reading tile file done...')
+    self.out->print,1, strcompress('Time :'+string(SYSTIME(1) - T) +' Seconds')
+    
+  endif else begin
+    
+    self.out->print, 2, strcompress('No file found, creating one...')
+    self.tileData, self.xTile, self.yTile, self.lasDataExtent
+    
+   Return, 0
+    
+  endelse
+  
+  Return, 1
+  
+End
+
+
+
+
+;+
+; This method write a tile file
+;
+; :Category:
+; 	LAS
+;
+; :Return:
+; 	Writes a binary file on the disk
+;
+;	:Uses:
+;		The call method
+;
+;	:Example:
+;	  To write the file at the default location
+;		 dum = lasobj.writeTile()
+;		To write the file at a specific location
+;		 dum - lasobj.writeTile(outFile = '/path/to/the/file')
+;
+;
+; :Keywords:
+;    outFile = int, optional, type=string
+;       path file name
+;
+; :History:
+; 	Development history
+;
+; :Author:
+;   Antoine Cottin
+;-
+Function fleurDeLas::writeTile, outFile=outFile
+
+  T = SYSTIME(1)
+  
+  ; If a file name is provided that look for it
+  if n_elements(outFile) ne 0 then begin
+    tileFileName = outFile
+    exist = file_test(tileFileName)
+  endif else begin
+    inFile = self.lasFilePath
+    exist = self.lookingForFile(inFile, '.tid', tileFileName)
+  endelse
+  
+  
+  self.out->print,1, 'Writing Tile Data File...'
+  self.out->print,2, 'Be aware that any previous tile file will be overwrite...'
+  ;exist = self.lookingForFile(self.lasFilePath, '.tid', tileFileName)
+  
+  tileStructure = self.getTileIndex()
+  
+  ; Defining the Tile index structure
+  ;baseTileStructure = {tileNumber:0, index:ptr_new(), off:ptr_new()}
+  ;baseTileStructure = {tileNumber:0, index:ptr_new(), histogram:lonarr(10)}
+  ;tileStructure = replicate(baseTileStructure, nX * nY)
+  
+  ; Tiling the data & writing the data into a file
+  openw, wlun, tileFileName, /get_lun
+  ; Writing the number of records - initialize
+  writeu, wlun, ulong(self.lasNTiles) ;0UL
+  ; Writting the geographical extent of the tiling
+  writeu, wlun, double(self.lasTileExtent)
+  
+  for i = 0, self.lasNTiles-1, 1 do begin
+    
+;    writeu, wlun, ulong(tileStructure[i].tileNumber)
+;    writeu, wlun, ulong(n_elements((*tileStructure[i].index)))
+;    writeu, wlun, ulong( (*(tileStructure.[i].index)) )
+;    writeu, wlun, byte( ((*(tileStructure[i].off))) )
+
+    writeu, wlun, ulong( (tileStructure.tileNumber)[i] )
+    writeu, wlun, ulong(n_elements( (*(tileStructure.index)[i]) ))
+    writeu, wlun, ulong( (*(tileStructure.index)[i]) )
+    writeu, wlun, byte( (*(tileStructure.off)[i]) )
+
+  endfor
+
+  free_lun, wlun, /FORCE
+  
+  self.out->print,1, strcompress('Writing the tiling data done...')
+  self.out->print,1, strcompress('Time :'+string(SYSTIME(1) - T) +' Seconds')
+  
+  Return, 1
+  
+End
+
+
+
+
+;+
+; Tiles the LAS file.
+; The procedure will first search for an existing Tile InDex file (.TID).
+; If the file is found it is read and assign to the object.
+; If the file is not found, it will create it and assign it to the object.
+; For now the tile size (100 m x 100 m is hard coded but is meant to be change in the future.
+; To get the tile index, use the method fleurDeLas::getTileIndex().
+;
+; :Categories:
+;   GENERAL
+;   
+; :Returns:
+;   Nothing
+;
+; :Uses:
+;   Obj->tileData
+;
+; :Examples:
+;   For Example::
+;
+;     setup the object
+;       lasObj = obj_new('fleurDeLas')
+;
+;     load the 5th flightline of survey from December 5th 2003
+;       lasObj->tileData
+;       
+;  :History:
+;   February 2014
+;     - add an index field in the tile structure
+;     - add bounding box option
+;
+;-
+;+
+; :Description:
+;    Describe the procedure.
+;
+; :Category:
+; 	What is the general purpose of this method
+;
+; :Return:
+; 	If any, what is the output of this method
+;
+;	:Uses:
+;		The call method
+;
+;	:Example:
+;		A quick example on how to use this method
+;
+; :Params:
+;    xTile
+;    yTile
+;    box
+;
+;
+;
+; :History:
+; 	Development history
+;
+; :Author: antoine
+;-
+Pro fleurDeLas::tileData, xTile, yTile, box, outFile = outFile
+
+; start time
+T = SYSTIME(1)
+
+; If a file name is provided that look for it
+if n_elements(outFile) ne 0 then begin
+  tileFileName = outFile
+  exist = file_test(tileFileName)
+endif else begin
+  inFile = self.lasFilePath
+  exist = self.lookingForFile(inFile, '.tid', tileFileName)
+endelse
+
+
+
+if exist eq 1 then begin
+  
+  ; Read the file
+  dum = self.readTile()
+  
+;+
+;  ; Tiling the data & writing the data into a file
+;  openr, rlun, tileFileName, /get_lun
+;  nRecords = 0UL
+;  readu, rlun, nRecords
+;  ;print, 'nRecords:', nRecords
+;  box = dblarr(4)
+;  readu, rlun, box
+;  
+;  ; Defining the Tile index structure
+;  baseTileStructure = {tileNumber:0UL, index:ptr_new(), off:ptr_new()}
+;  tileStructure = replicate(baseTileStructure, nRecords)
+;  
+;  nTile = 0UL
+;  for d=0,nRecords-1,1 do begin
+;    
+;    readu, rlun, nTile
+;    ;print, 'Tile index:', nTile
+;    tileStructure[d].tileNumber = nTile
+;    nElements = 0UL
+;    readu, rlun, nElements
+;    ;print, 'nElements:', nElements
+;    dumArray = ulonarr(nElements)
+;    readu, rlun, dumArray
+;    tileStructure[d].index = ptr_new(dumArray)
+;    dumArray = bytarr(nElements)
+;    readu, rlun, dumArray
+;    tileStructure[d].off = ptr_new(dumArray)
+;    
+;  endfor
+;  
+;  free_lun, rlun
+;  
+;  ; Putting the tile structure in the core data
+;  self.lasNTiles = ulong(nRecords)
+;  self.lasDataTile = ptr_new(tileStructure)
+;  self.lasTileExtent = box
+;-
+
+  self.out->print,1, strcompress('Reading tile file done...')
+  self.out->print,1, strcompress('Time :'+string(SYSTIME(1) - T) +' Seconds')
+
+endif else begin
+  
+;  dum = self.writeTileData()
+;+
+  ; Create the file
+  ; If no tile size is provided then use the one store into the object
+  if n_elements(xTile) eq 0 then tileSizeX = self.xTile else tileSizeX = xTile & self.xTile = xTile
+  if n_elements(yTile) eq 0 then tileSizeY = self.yTile else tileSizeY = YTile & self.yTile = yTile
+
+  self.out->print,1, strcompress('Starting Tile the data...')
+  
+  if ptr_valid(self.lasData) then begin
+  
+    ; Getting the bounding box of the LAS file - added the box as parameter to cut the data
+    if n_elements(box) eq 0 then box = self->getHeaderProperty(/boundingBox)
+    
+    deltaX = ( box[0] - box[1] )
+    deltaY = ( box[2] - box[3] )
+    
+    nX = ceil( deltaX / tileSizeX )
+    nY = ceil( deltaY / tileSizeY )
+    
+    ; if the data cover is smaller than the tile size, set it up to 1
+    if nX eq 0 then nX = 1
+    if nY eq 0 then nY = 1
+    
+    roundUpX = deltaX / nX
+    roundUpY = deltaY / nY
+    
+    newXBox = ( ( indgen(nX+1) * roundUpX ) ) + box[1]
+    newYBox = ( ( indgen(nY+1) * roundUpY ) ) + box[3]
+    
+    ; Defining the Tile index structure
+    baseTileStructure = {tileNumber:0, index:ptr_new(), off:ptr_new()}
+    ;baseTileStructure = {tileNumber:0, index:ptr_new(), histogram:lonarr(10)}
+    tileStructure = replicate(baseTileStructure, nX * nY)
+    
+  ;  ; Tiling the data & writing the data into a file
+  ;  openw, wlun, tileFileName, /get_lun
+  ;  ; Writing the number of records - initialize
+  ;  writeu, wlun, 0UL
+  ;  ; Writting the geographical extent of the tiling
+  ;  writeu, wlun, double(box)
+    
+    loop = 0L
+    tileWithData = 0UL
+    for i=0,nY+1-2,1 do begin
+      for j=0,nX+1-2,1 do begin
+      
+      print, [newXBox[j+1], newXBox[j], newYBox[i+1], newYBox[i]]
+      dumData = self->getData(boundingBox = [newXBox[j+1], newXBox[j], newYBox[i+1], newYBox[i]])
+      selectedDataIndex = self->getSelectedDataIndex()
+      tileStructure[loop].tileNumber = loop
+      tileStructure[loop].index = ptr_new(selectedDataIndex) 
+      tileStructure[loop].off = ptr_new(bytarr(n_elements(selectedDataIndex)))
+       
+  ;    if ptr_valid(tileStructure[loop].index) then begin
+  ;    writeu, wlun, ulong(tileStructure[loop].tileNumber)
+  ;    writeu, wlun, ulong(n_elements(selectedDataIndex))
+  ;    writeu, wlun, ulong(selectedDataIndex)
+  ;    writeu, wlun, bytarr(n_elements(selectedDataIndex))
+  ;    tileWithData += 1UL
+  ;    
+  ;    endif
+          
+      loop = loop + 1
+      
+      endfor
+    endfor
+    
+  ;  ; Writing the tile index file
+  ;  point_lun, wlun, 0
+  ;  writeu, wlun, ulong(tileWithData)
+  ;  free_lun, wlun
+    
+    ; Putting the tile structure in the core data
+    self.lasNTiles = ulong(nX * nY)
+    self.lasDataTile = ptr_new(tileStructure)
+    self.lasTileFileName = tileFileName
+  
+    
+    self.out->print,1, strcompress('Tiling done...')
+    self.out->print,1, strcompress('Time :'+string(SYSTIME(1) - T) +' Seconds')
+    
+    dum = self.writeTileData()
+    
+    endif else begin
+    
+    self.out->print,2, "No data load !"
+    
+  endelse
+
+  
+endelse
+
+End
+
+
+
+;+
+; Display information on object's methods.
+;
+; :Categories:
+;   GENERAL
+;   
+; :Returns:
+;   Display procedures, functions and instance data of the object. 
+;
+; :Uses:
+;   Obj->help
+;
+; :Examples:
+;   For Example::
+;
+;     setup the object
+;       lasObj = obj_new('fleurDeLas')
+;
+;     Call for help on the object
+;       lasObj->help
+;
+;-
+Pro fleurDeLas::help
+
+  help, self, /objects
+  return
+
+End
+
+
+
+;+
+; Cleanup the object. This method is call automatically using the obj_destroy method.
+;
+; :Categories:
+;   GENERAL
+;   
+; :Returns:
+;   Nothing
+;
+; :Uses:
+;   obj_destroy, Obj
+;
+; :Examples:
+;     setup the object
+;       lasObj = obj_new('fleurDeLas')
+;
+;     Destroying the object
+;       obj_destroy, lasObj
+;       
+;-
+Pro fleurDeLas::cleanup
+
+  Compile_opt idl2
+   
+  ; Removing the temporary files
+  self.out->print,1 , 'Destroying fleurDeLas object...'
+  self.out->print,1 , 'Removing temporary files...'
+  CD, self.rootPath
 
-  self.sysSep = PATH_SEP()
-  
-  ; Setting up a temp directory to hold temporary informations
-  ; cd into the project directory
-  fleurdelasPath = File_dirname(Routine_filepath('fleurdelas__define', /either))
-  Cd, fleurdelasPath
-  Cd, '..'
-  
-  ; Adding some support for cross plateform compatibility
-  if strlowcase(!version.os_family) eq 'unix' then begin
-    Spawn, 'pwd', rootPth
-    self.Rootpath = rootPth
-    ; Create a temp file
-    tempDirPath = rootPth + self.sysSep + 'temp'
-    self.Tempdirpath = tempDirPath
-    command = 'mkdir '+ tempDirPath
-    Spawn, command
-  endif else begin
-    Spawn, 'cd', rootPth
-    self.Rootpath = rootPth
-    ; Create a temp file
-    tempDirPath = rootPth + self.sysSep + 'temp'
-    self.Tempdirpath = tempDirPath
-    command = 'mkdir '+ tempDirPath
-    Spawn, command
-  endelse
-  
-  dum = self.readLAS(inputFile, header, dataStr)
-  
+  ; Removing a temp file
+  
+  if strlowcase(!version.os_family) eq 'unix' then begin
+    command = 'rm -r '+ self.tempDirPath
+  spawn, command
+  endif else begin
+    command = 'del /F /Q '+ self.tempDirPath
+  spawn, command
+  endelse
+  
+  
+  ; Freeing all data member pointers
+  self.out->print,1 , 'Cleaning memory...'
+  ptr_free, $
+  self.lasHeader,$
+  self.lasDataStr,$
+  self.getDataIndex,$
+  self.lasData,$  
+  self.lasDataIndBackup,$
+  self.lasDataTile,$
+  self.lasWaveDsptrHdr,$
+  self.lasWaveEvlrHeader,$
+  self.lasWave,$
+  self.vlrFileID,$
+  self.vlrByteSize,$
+  self.vlrId,$
+  self.vlrArr,$
+  self.selectArray
+  
+  ; Destroying the consoleOutput object
+  self.out->print,1 , 'Destroying remaining objects...'
+  self.out->print,1 , 'Bye :)'
+  obj_destroy, self.out
+  
+End
+
+
+
+;+
+; :Hidden:
+;
+;-
+Pro fleurDeLas::testArg, boundingBox=b, pointNumber=v, all=all
+ 
+if arg_present(boundingBox) then print, "boundingBox argument present"
+if n_elements(b) ne 0 then print, b 
+if n_elements(v) ne 0 then print, v 
+if keyword_set(all) then print, "Keyword /all sets"
+
+;Pro xyz, a, b, test = t, value = v
+;
+;if n_elements(t) ne 0 then print, t
+;if n_elements(v) ne 0 then print, v
+;
+;if arg_present(a) then print, "Arg a present"
+;if arg_present(b) then print, "Arg b present"
+;
+;
+;End
+
+End
+
+
+
+;+
+; This function build the folder path for a specific type of data specify as argument.
+;
+; :Categories:
+;   ARSF-NERC
+;
+; :Uses:
+;   Obj->projectPathBuilder(_ref_extra=pathType,day=surveyDay)
+;
+; :Examples:
+;   For examples::
+;
+;       To create the path and list files of all the LAS 1.3 files that have been collected on day 208
+;
+;         Result=Obj->projectPathBuilder(/LIDAR_LAS13,DAY='208')
+;
+;
+; :Keywords:
+;   day : in, required, type=string 
+;
+; 
+;   _ref_extra : in, required, type=string
+;     /DEM_BNG, /DEM_WGS84, /LIDAR_ASCII, /LIDAR_LAS10, /LIDAR_LAS13, /NAVIGATION, /CAMERA_LOG, /CAMERA_PHOTO, /CAMERA_THUMB
+;
+;
+; :Returns:
+;
+;       Return an strarr[fileNamePath,fileNameSearch] where:
+;
+;         fileNamePath: is the absolute path of the selected data type
+;         
+;         fileNameSearch: is the root name of the selected data type
+;
+;-
+Function fleurDeLas::projectPathBuilder,_ref_extra=pathType,day=surveyDay
+
+  Compile_opt idl2
+  
+   
+  ; setting the root name of the file directory
+  if strlowcase(!version.os) eq 'linux' then begin
+    root='/mnt/urban-bess/Working_data'
+    osPathSep=path_sep()
+    
+  endif else begin
+    root='Z:\Working_data'
+    osPathSep=path_sep()
+    
+  endelse
+  
+  ; TODO: root and the below variables should be store in a file for easy interpolarity embedded this information into the XML file
+  project='RG12_10'
+  project_year='2012'
+  projectNameSep='-'
+  processDate='201[2,3]????'
+  
+  
+  if (n_elements(pathType) eq 0) then begin
+    print, 'An argument is required...'
+    print, 'Ending process...'
+    ;return,0
+  endif else begin
+  
+    case 1 of
+    
+      strlowcase(pathType) eq "dem_bng": begin
+        searchPath=['lidar','dem']
+        fileNamePath=root+osPathSep+project+projectNameSep+surveyDay+$
+          projectNameSep+searchPath[0]+osPathSep+searchPath[1]
+        ;print,fileNamePath
+        fileNameSearch='*ASTER-bng.dem'
+        result=[fileNamePath,fileNameSearch]
+      end
+      
+      strlowcase(pathType) eq "dem_wgs84": begin
+        searchPath=['lidar','dem']
+        fileNamePath=root+osPathSep+project+projectNameSep+surveyDay+$
+          projectNameSep+searchPath[0]+osPathSep+searchPath[1]
+        ;print,fileNamePath
+        fileNameSearch='*ASTER-wgs84_latlong.dem'
+        result=[fileNamePath,fileNameSearch]
+      end
+      
+      strlowcase(pathType) eq "lidar_ascii": begin
+        searchPath=['lidar','flightlines','ascii']
+        fileNamePath=root+osPathSep+project+projectNameSep+surveyDay+$
+          projectNameSep+searchPath[0]+osPathSep+searchPath[1]+osPathSep+searchPath[2]
+        ;print,fileNamePath
+        fileNameSearch='*.txt'
+        result=[fileNamePath,fileNameSearch]
+      end
+      
+      strlowcase(pathType) eq "lidar_las10": begin
+        searchPath=['lidar','flightlines','las1.0']
+        fileNamePath=root+osPathSep+project+projectNameSep+surveyDay+$
+          projectNameSep+searchPath[0]+osPathSep+searchPath[1]+osPathSep+searchPath[2]
+        ;print,fileNamePath
+        fileNameSearch='*.LAS'
+        result=[fileNamePath,fileNameSearch]
+      end
+      
+      strlowcase(pathType) eq "lidar_las13": begin
+        searchPath=['lidar','flightlines','las1.3']
+        fileNamePath=root+osPathSep+project+projectNameSep+surveyDay+$
+          projectNameSep+searchPath[0]+osPathSep+searchPath[1]+osPathSep+searchPath[2]
+        ;print,fileNamePath
+        fileNameSearch='*.LAS'
+        result=[fileNamePath,fileNameSearch]
+      end
+      
+      strlowcase(pathType) eq "navigation": begin
+        searchPath=['lidar','navigation']
+        fileNamePath=root+osPathSep+project+projectNameSep+surveyDay+$
+          projectNameSep+searchPath[0]+osPathSep+searchPath[1]
+        ;print,fileNamePath
+        fileNameSearch='*.sol'
+        result=[fileNamePath,fileNameSearch]
+      end
+      
+      strlowcase(pathType) eq "sup": begin
+        searchPath=['lidar','navigation']
+        fileNamePath=root+osPathSep+project+projectNameSep+surveyDay+$
+          projectNameSep+searchPath[0]+osPathSep+searchPath[1]
+        ;print,fileNamePath
+        fileNameSearch='*.sup'
+        result=[fileNamePath,fileNameSearch]
+      end
+      
+      strlowcase(pathType) eq "camera_log": begin
+        searchPath=['camera','eventfile']
+        fileNamePath=root+osPathSep+project+projectNameSep+surveyDay+$
+          projectNameSep+searchPath[0]+osPathSep+searchPath[1]
+        ;print,fileNamePath
+        fileNameSearch='*.csv'
+        result=[fileNamePath,fileNameSearch]
+      end
+      
+      strlowcase(pathType) eq "camera_photo":begin
+      searchPath=['camera','photographs']
+      fileNamePath=root+osPathSep+project+projectNameSep+surveyDay+$
+        projectNameSep+searchPath[0]+osPathSep+searchPath[1]
+      ;print,fileNamePath
+      fileNameSearch='*.tif'
+      result=[fileNamePath,fileNameSearch]
+    end
+    
+    strlowcase(pathType) eq "camera_thumb":begin
+    searchPath=['camera','thumbnails']
+    fileNamePath=root+osPathSep+project+projectNameSep+surveyDay+$
+      projectNameSep+searchPath[0]+osPathSep+searchPath[1]
+    ;print,fileNamePath
+    fileNameSearch='*.jpg'
+    result=[fileNamePath,fileNameSearch]
+  end
+  
+  ;hyperspectral - TBD
+  
+  ELSE: begin
+    print,'Nothing to return...'
+    result=['TBD','TBD']
+  end
+  
+endcase
+
+
+endelse
+
+return, result
+
+
+End
+
+
+;+
+; This procedure is obsolete
+;
+; :Returns:
+;   Nothing
+;
+; :Hidden:
+;-
+Pro fleurDeLas::loadWave
+
+; Check if the waveforms are inside the LAS file if not find the wave file and open it
+ 
+
+; Make sure that all packet size are the same size using stdev
+; Make sure that all the waveform are consecutive
+; point lun to first record and readu :: ((*(self.lasData)).offsetWaveData)
+
+openr, inputLun, self.lasFilePath, /get_lun, /swap_if_big_endian
+
+; Checking if all the packet have the same size
+; A consecutive order equal to the point one is assumed if all the offsetWaveData fields are the same
+;checkSize = (((*(self.lasData)).wpacketsize)[*(self.getDataIndex)])-temporary(shift( ((*(self.lasData)).wpacketsize)[*(self.getDataIndex)], -1))
+;if total(checkSize) eq 0.0 then packetSize = ((*(self.lasData)).wpacketsize)[0]
+;checkStart = (((*(self.lasData)).offsetWaveData)[*(self.getDataIndex)])-temporary(shift( ((*(self.lasData)).offsetWaveData)[*(self.getDataIndex)], -1))
+;if total(checkStart) eq 0.0 then waveStart = ((*(self.lasData)).offsetWaveData)[0]
+
+packetSize = ((*(self.lasData)).wpacketsize)[0]
+waveStart = ((*(self.lasData)).offsetWaveData)[0]
+
+tempWaveStr = {waveStruc,wave:bytarr(256)}
+tempWave = replicate(tempWaveStr,n_elements(*(self.getDataIndex)))
+point_lun, inputLun, ((*(self.lasHeader)).startWaveform + waveStart + (long((*(self.getDataIndex))[0]) * long(packetSize)))
+readu, inputLun, tempWave
+
+
+
+free_lun, inputLun
+
+self.lasWave = ptr_new(tempWave)
+
+
+End
+
+
+
+;+
+; Init the fleurDeLas Object.
+;
+; :Categories:
+;   GENERAL
+;   
+; :Returns:
+;   an object
+;
+; :Uses:
+;   Obj = obj_new('fleurDeLas')
+;
+; :Examples:
+;   For Example::
+;
+;     Setup the object:
+;       lasObj = obj_new('fleurDeLas')
+;
+;-
+Function fleurDeLas::init
+
+  Compile_opt idl2
+  
+;  self.out = obj_new('consoleOutput')
+  ; Initializing the object
+  return, 1
+
+End
+
+
+
+;+
+; This function selects specific field(s) from the LAS point structure.
+; It is call internally by the GET methods that retreive points.
+; 
+; THIS FUNCTION IS TEMPORARY DISABLE AS IT PRODUCES ERRORS.
+; 
+; :Categories:
+;   GENERAL
+;   
+; :Returns:
+;   An array of structure compose of the selected field(s).
+;
+; :Uses:
+;   Result=Obj->lasPointFieldSelector(tempData, _ref_extra=ex, out)
+;
+; :Examples:
+;   For Example::
+;
+;     Setup the object:
+;       lasObj = obj_new('fleurDeLas')
+;       
+;     Load a LAS file:
+;       lasObj->loadDataWithPath, '/path/to/the/file.LAS'
+;       
+;     Get all the data and return only the coordinate fields (X, Y, Z):
+;       Data = lasObj->getData(/all, ['easting', 'northing', 'elevation'])
+;     
+; :Params:
+;   tempData : in, required, type=array of structure
+;     This is an array of structure that represent sub-set of point(s) return by a GET method.
+;   out : in, required, type=obj
+;     The console output object required to print out the log message.
+; 
+; :Keywords:
+;   _ref_extra : in, optional, type=strarr
+;     A string array that describ the field(s) that need to be return. 
+;     If not string array is present, then all the fields are return.
+;   
+;-
+Function fleurDeLas::lasPointFieldSelector, tempData, _ref_extra=ex, out
+
+;if n_elements(ex) eq 0 then keyList = strlowcase(tag_names(tempData)) else keyList = strlowcase(ex)
+;tagList = strlowcase(tag_names(tempData))
+;nkeyList = n_elements(keyList)
+;
+;;/allField
+;
+;flag = 0
+;
+;for o=0,nKeyList-1,1 do begin
+;
+;  validCheck = where(keyList[o] eq tagList, validCount)
+;  
+;    if validCount ne 0 then begin
+;    
+;      if flag eq 0 then begin
+;        
+;        data = create_struct(tagList[validCheck],tempData.(validCheck))
+;        flag = 1
+;        
+;      endif else begin
+;      
+;        data = create_struct(data, tagList[validCheck],tempData.(validCheck))
+;        
+;      endelse
+;      
+;    endif else begin
+;    
+;      self.out->print,2, strcompress("Keyword " + string(keyList[o]) + " not found into point structure tags name...")
+;      self.out->print,2, strcompress("Ignoring " + string(keyList[o]) + " keyword...")
+;      ;return, 0
+;            
+;    endelse
+;    
+;endfor
+
+data = tempData
+
+out->print,1, "Return Point Structure description:"
+out->printArray,1, tag_names(data)
+return, data
+
+        
+End
+
+
+
+;+
+; This function returns the number of flightlines of a specific survey day
+; 
+; :Categories:
+;   ARSF-NERC, GET
+;
+; :Returns:
+;   An integer equals to the number of flightlines.
+;
+; :Uses:
+;   Result=Obj->getNumberOfFlightline(day=surveyDay)
+;
+; :Examples:
+;   For Example::
+;
+;     Setup the object:
+;       lasObj = obj_new('fleurDeLas')
+;       
+;     Get the number of flightline(s) for the flight on December 5th 2003: 
+;       Result=Obj->getNumberOfFlightline(day=338)
+;
+; :Keywords:
+;   day : in, required, type=string
+;     Julian day of the survey
+;
+;-
+Function fleurDeLas::getNumberOfFlightline, day=surveyDay
+
+  Compile_opt idl2
+  
+  tmp=self->projectpathbuilder(/lidar_las13,day=surveyDay)
+  inputFile=file_search(tmp[0],tmp[1])
+  nLines = n_elements(inputFile)
+  inputFile = 0
+  return, nLines
+  
+End
+
+
+
+;+
+; This function returns the name of the current LAS file loaded in the object.
+;
+; :Categories:
+;   GENERAL, GET
+;
+; :Returns:
+;   A `string` of a fully qualify file path.
+;
+; :Uses:
+;   Result=Obj->getLoadFileName()
+;
+; :Examples:
+;   For Example::
+;
+;     Setup the object:
+;       lasObj = obj_new('fleurDeLas')
+;
+;     Load the 5th flightline of survey from December 5th 2003:
+;       lasObj->loadData, day = '338', flightline = 5
+;       
+;     Get the path and name of the loaded file:
+;       Result = lasObj->getLoadFileName()
+;
+;-
+Function fleurDeLas::getLoadFileName
+
+  return, self.lasFilePath
+
+End
+
+
+
+;+
+; This function returns the number of flightlines of a specific survey day
+;
+; :Categories:
+;   GENERAL, GET
+;
+; :Returns:
+;   An integer equals to the number of flightlines.
+;
+; :Uses:
+;   Result=Obj->getNumberOfFlightline(day=surveyDay)
+;
+; :Examples:
+;   
+;     Define the bounding coordinate for the selection
+;     geoBox = [488401.968647,487901.968647,235421.265389,234921.265386]
+;     
+;     Initialize the object
+;     lasObj = obj_new('fleurDeLas')
+;     
+;     Load the 5th flightline from December 5th 2003 data 
+;     lasObj->loadData, day='338', flightline=5, /QUIET
+;     
+;     Select points that lies inside the bounding box.
+;     Result = lasObj->getData(boundingBox=geoBox)
+;
+; :Keywords:
+;   boundingBox : in, optional, type=dblarr(6)
+;     Geographical limit to filter the data. It can be Easting and/or Northing and/or Elevation values.
+;     The array need to be of one of the following format:
+;       [xMax, xMin, yMax, yMin, zMax, zMin] or,
+;       [zMax, zMin] or,
+;       [zMax] or,
+;       [zMin]
+;   pointNumber : in, optional, type=long
+;     PointNumber can be either one point index (long) and range of continuous points [pointMinIndex, pointMaxIndex],
+;     or a collection of discrete points lonarr(n).
+;   max : in, optional, type=boolean
+;     Set the boundingBox value as the maximum (cutoff) elevation value.
+;     This is a required Keyword if the boundingBox has only one value.
+;   min :
+;     Set the boundingBox value as the minimum (cutoff) elevation value.
+;     This is a required Keyword if the boundingBox has only one value.
+;   all : in, optional, type=boolean
+;     If present, will return all the points of the LAS file.
+;   _ref_extra : in, optional, type=`strarr`
+;     A `strarr[n]` that describ the n field(s) that need to be return.
+;     If n=0 then all the fields are return.
+;
+;-  
+Function fleurDeLas::getData, boundingBox=b, max=max, min=min, pointNumber=v, all=all, _ref_extra=ex
+
+; start time
+T = SYSTIME(1)
+
+   openr, getDataLun, self.lasFilePath, /get_lun, /swap_if_big_endian
+    
+    if n_elements(b) ne 0 then begin
+    
+    self.out->print,1, "Reading the data into memory..."
+    
+    ; Retriving the data packet
+    ;openr, getDataLun, self.lasFilePath, /get_lun, /swap_if_big_endian
+    tempDataStr = replicate(*(self).lasDataStr, (*(self.lasHeader)).nPoints)
+    point_lun, getDataLun, (*(self.lasHeader)).dataOffset
+    readu, getDataLun, tempDataStr
+    ;close, getDataLun
+    tempData = fltarr((*(self.lasHeader)).nPoints,3)
+    tempData[*,0] = (tempDataStr.east * (*(self.lasHeader)).xscale) + (*(self.lasHeader)).xoffset
+    tempData[*,1] = (tempDataStr.north * (*(self.lasHeader)).yscale) + (*(self.lasHeader)).yoffset
+    tempData[*,2] = (tempDataStr.elev * (*(self.lasHeader)).zscale) + (*(self.lasHeader)).zoffset
+    
+       ; checking the that boundingBox is correct and determine which bounding box type is it: geographic or elevation
+       if (n_elements(b) eq 4) or (n_elements(b) eq 2) or (n_elements(b) eq 1) then begin
+    
+        case n_elements(b) of
+          4:begin
+          
+            self.out->print,1,"Filtering data by coordinates..."           
+            
+            ; setting object data extent
+            self.lasDataExtent = b
+            
+            index = where((tempData[*,0] le b[0]) and (tempData[*,0] ge b[1]) and $
+                          (tempData[*,1] le b[2]) and (tempData[*,1] ge b[3]), indexCount)
+            
+            if indexCount ne 0 then data = self->lasPointFieldSelector(tempDataStr(index), _ref_extra=ex, self.out) else data = 0
+            
+            if (size(data))[2] ne 8 then $
+              self.out->print,2, "Nothing return !" else $
+              self.out->print,1, strcompress("Number of point record(s) returned: "+string(indexCount))
+    
+              self.out->print,1, strcompress("Time :"+string(SYSTIME(1) - T) +' Seconds')    
+            
+            end
+          
+          2:begin
+          
+            self.out->print,1, "Filtering data by heights..."
+            
+            index = where((tempData[*,2] le b[0]) and (tempData[*,2] ge b[1]), indexCount)
+            
+            if indexCount ne 0 then data = self->lasPointFieldSelector(tempDataStr(index), _ref_extra=ex, self.out) else data = 0
+            
+            if (size(data))[2] ne 8 then $
+              self.out->print,2, "Nothing return !" else $
+              self.out->print,1, strcompress("Number of point record(s) returned: "+string(indexCount))
+              
+            self.out->print,1, strcompress("Time :"+string(SYSTIME(1) - T) +' Seconds') 
+          
+          end
+          
+          1:Begin
+          
+            if keyword_set(max) then begin
+            
+              index = where((tempData[*,2] le b[0]), indexCount)
+            
+              if indexCount ne 0 then data = self->lasPointFieldSelector(tempDataStr(index), _ref_extra=ex, self.out) else data = 0
+              
+              if (size(data))[2] ne 8 then $
+              self.out->print,2, "Nothing return !" else $
+              self.out->print,1, strcompress("Number of point record(s) returned: "+string(indexCount))
+      
+              self.out->print,1, strcompress("Time :"+string(SYSTIME(1) - T) +' Seconds')
+              
+            endif else begin
+            
+            if keyword_set(min) then begin
+            
+              index = where((tempData[*,2] ge b[0]), indexCount)
+            
+              if indexCount ne 0 then data = self->lasPointFieldSelector(tempDataStr(index), _ref_extra=ex, self.out) else data = 0
+              
+              if (size(data))[2] ne 8 then $
+              self.out->print,2, "Nothing return !" else $
+              self.out->print,1, strcompress("Number of point record(s) returned: "+string(indexCount))
+      
+              self.out->print,1, strcompress("Time :"+string(SYSTIME(1) - T) +' Seconds')
+              
+              endif
+              
+             endelse
+          
+          end
+    
+        endcase 
+        
+        endif else begin
+          free_lun, getDataLun, /FORCE
+          return, 0
+        endelse
+        
+        tempData = 0
+        
+    endif;
+
+    ; pointNumber parameter set -> returning one point selected by it number
+    if n_elements(v) eq 1 then begin
+
+    tempData = assoc(getDataLun, *(self).lasDataStr, (*(self.lasHeader)).dataOffset , /packed)
+    data = self->lasPointFieldSelector((tempData[v]), _ref_extra=ex, self.out)
+    index = v
+    
+    ;self->loadWave
+    
+    self.out->print,1, strcompress("Time :"+string(SYSTIME(1) - T) +' Seconds')
+    
+    endif
+    
+    ; pointNumber parameter set to interval [lowerLimit,upperLimit] -> returning the points within the interval
+    if n_elements(v) eq 2 then begin
+    
+    numbElements = v[1] - v[0]
+      
+      index = lindgen(numbElements) + v[0]
+      
+      tempdum = self->getData(/all)
+      dum = tempdum[index]
+      ;print, dum
+      data = self->lasPointFieldSelector(dum, _ref_extra=ex, self.out)
+      
+      self.out->print,1, strcompress("Number of point record(s) returned: "+string(numbElements))
+      self.out->print,1, strcompress("Time :"+string(SYSTIME(1) - T) +' Seconds')
+      
+    endif
+    
+    ; pointNumber parameter set to an index array [index_array] -> returning the points corresponding to the index
+    if n_elements(v) gt 2 then begin
+    
+    numbElements = n_elements(v)
+
+      ; Much more efficient way to retreive points via INDEX array
+      ;A = ASSOC(getDataLun, *(self).lasDataStr, (*(self.lasHeader)).dataOffset) 
+      tempdum = self->getData(/all)
+      dum = tempdum[v]
+      ;print, dum
+      
+      ;print, 'n elements: ', n_elements(dum)
+      data = self->lasPointFieldSelector(dum, _ref_extra=ex, self.out)
+      
+      index = v
+      
+      self.out->print,1, strcompress("Number of point record(s) returned: "+string(numbElements))
+      self.out->print,1, strcompress("Time :"+string(SYSTIME(1) - T) +' Seconds')
+      
+    endif
+      
+        
+  
+    ; keyword /all set -> returning all the points of the LAS file
+    if keyword_set(all) then begin
+  
+      self.out->print,1,"Formating data..."
+
+      ; Retriving the data packet
+      ;openr, getDataLun, self.lasFilePath, /get_lun, /swap_if_big_endian
+      tempDataStr = replicate(*(self).lasDataStr, (*(self.lasHeader)).nPoints)
+      point_lun, getDataLun, (*(self.lasHeader)).dataOffset
+      readu, getDataLun, tempDataStr
+    
+      ;data = self->lasPointFieldSelector(tempDataStr, _ref_extra=ex, self.out)
+      data=tempDataStr
+      
+      index = lindgen((*(self.lasHeader)).nPoints)
+
+      if (size(data))[2] ne 8 then $
+              self.out->print,2,"Nothing return !" else $
+              self.out->print,1,strcompress("Number of point record(s) returned: " + string((*(self.lasHeader)).nPoints))
+
+      self.out->print,1, strcompress("Time :"+string(SYSTIME(1) - T) +' Seconds')  
+
+    endif
+    
+
+; Updating the selection index table and the data structure array into object
+self.lasData = ptr_new(data)
+;print,index
+self.getDataIndex = ptr_new(index)
+
+free_lun, getDataLun, EXIT_STATUS=exVal, /FORCE
+return, data
+
+
+End
+
+
+
+
+;+
+; This function returns the number of flightlines of a specific survey day
+;
+; :Categories:
+;   GENERAL, GET
+;
+; :Returns:
+;   An integer equals to the number of flightlines.
+;
+; :Uses:
+;   Result=Obj->getNumberOfFlightline(day=surveyDay)
+;
+; :Examples:
+;
+;     Define the bounding coordinate for the selection
+;     geoBox = [488401.968647,487901.968647,235421.265389,234921.265386]
+;
+;     Initialize the object
+;     lasObj = obj_new('fleurDeLas')
+;
+;     Load the 5th flightline from December 5th 2003 data
+;     lasObj->loadData, day='338', flightline=5, /QUIET
+;
+;     Select points that lies inside the bounding box.
+;     Result = lasObj->getData(boundingBox=geoBox)
+;
+; :Keywords:
+;   boundingBox : in, optional, type=dblarr(6)
+;     Geographical limit to filter the data. It can be Easting and/or Northing and/or Elevation values.
+;     The array need to be of one of the following format:
+;       [xMax, xMin, yMax, yMin, zMax, zMin] or,
+;       [zMax, zMin] or,
+;       [zMax] or,
+;       [zMin]
+;   pointNumber : in, optional, type=long
+;     PointNumber can be either one point index (long) and range of continuous points [pointMinIndex, pointMaxIndex],
+;     or a collection of discrete points lonarr(n).
+;   max : in, optional, type=boolean
+;     Set the boundingBox value as the maximum (cutoff) elevation value.
+;     This is a required Keyword if the boundingBox has only one value.
+;   min :
+;     Set the boundingBox value as the minimum (cutoff) elevation value.
+;     This is a required Keyword if the boundingBox has only one value.
+;   all : in, optional, type=boolean
+;     If present, will return all the points of the LAS file.
+;   _ref_extra : in, optional, type=`strarr`
+;     A `strarr[n]` that describ the n field(s) that need to be return.
+;     If n=0 then all the fields are return.
+;
+;-
+Function fleurDeLas::getDataFromSelectedData, boundingBox=b, max=max, min=min, pointNumber=v, all=all, _ref_extra=ex
+
+  ; start time
+  T = SYSTIME(1)
+  
+  openr, inputLun, self.lasFilePath, /get_lun, /swap_if_big_endian
+  
+  if n_elements(b) ne 0 then begin
+  
+    self.out->print,1, "Reading the data into memory..."
+    
+    ; Retriving the data packet
+    ;openr, inputLun, self.lasFilePath, /get_lun, /swap_if_big_endian
+    tempDataStr = replicate(*(self).lasDataStr, (*(self.lasHeader)).nPoints)
+    point_lun, inputLun, (*(self.lasHeader)).dataOffset
+    readu, inputLun, tempDataStr
+    ;close, inputLun
+    tempData = fltarr((*(self.lasHeader)).nPoints,3)
+    tempData[*,0] = (tempDataStr.east * (*(self.lasHeader)).xscale) + (*(self.lasHeader)).xoffset
+    tempData[*,1] = (tempDataStr.north * (*(self.lasHeader)).yscale) + (*(self.lasHeader)).yoffset
+    tempData[*,2] = (tempDataStr.elev * (*(self.lasHeader)).zscale) + (*(self.lasHeader)).zoffset
+    
+    ; checking the that boundingBox is correct and determine which bounding box type is it: geographic or elevation
+    if (n_elements(b) eq 4) or (n_elements(b) eq 2) or (n_elements(b) eq 1) then begin
+    
+      case n_elements(b) of
+        4:begin
+        
+        self.out->print,1,"Filtering data by coordinates..."
+        
+        ; setting object data extent
+        self.lasDataExtent = b
+        
+        index = where((tempData[*,0] le b[0]) and (tempData[*,0] ge b[1]) and $
+          (tempData[*,1] le b[2]) and (tempData[*,1] ge b[3]), indexCount)
+          
+        if indexCount ne 0 then data = self->lasPointFieldSelector(tempDataStr(index), _ref_extra=ex, self.out) else data = 0
+        
+        if (size(data))[2] ne 8 then $
+          self.out->print,2, "Nothing return !" else $
+          self.out->print,1, strcompress("Number of point record(s) returned: "+string(indexCount))
+          
+        self.out->print,1, strcompress("Time :"+string(SYSTIME(1) - T) +' Seconds')
+        
+      end
+      
+      2:begin
+      
+      self.out->print,1, "Filtering data by heights..."
+      
+      index = where((tempData[*,2] le b[0]) and (tempData[*,2] ge b[1]), indexCount)
+      
+      if indexCount ne 0 then data = self->lasPointFieldSelector(tempDataStr(index), _ref_extra=ex, self.out) else data = 0
+      
+      if (size(data))[2] ne 8 then $
+        self.out->print,2, "Nothing return !" else $
+        self.out->print,1, strcompress("Number of point record(s) returned: "+string(indexCount))
+        
+      self.out->print,1, strcompress("Time :"+string(SYSTIME(1) - T) +' Seconds')
+      
+    end
+    
+    1:Begin
+    
+    if keyword_set(max) then begin
+    
+      ;print, "Not scale and translate value:", ((b[0] - (*(self.lasHeader)).zoffset) / (*(self.lasHeader)).zscale)
+      
+      index = where((tempData[*,2] le b[0]), indexCount)
+      
+      if indexCount ne 0 then data = self->lasPointFieldSelector(tempDataStr(index), _ref_extra=ex, self.out) else data = 0
+      
+      if (size(data))[2] ne 8 then $
+        self.out->print,2, "Nothing return !" else $
+        self.out->print,1, strcompress("Number of point record(s) returned: "+string(indexCount))
+        
+      self.out->print,1, strcompress("Time :"+string(SYSTIME(1) - T) +' Seconds')
+      
+    endif else begin
+    
+      if keyword_set(min) then begin
+      
+        index = where((tempData[*,2] ge b[0]), indexCount)
+        
+        if indexCount ne 0 then data = self->lasPointFieldSelector(tempDataStr(index), _ref_extra=ex, self.out) else data = 0
+        
+        if (size(data))[2] ne 8 then $
+          self.out->print,2, "Nothing return !" else $
+          self.out->print,1, strcompress("Number of point record(s) returned: "+string(indexCount))
+          
+        self.out->print,1, strcompress("Time :"+string(SYSTIME(1) - T) +' Seconds')
+        
+      endif
+      
+    endelse
+    
+  end
+  
+endcase
+
+endif else return, 0
+
+tempData = 0
+
+endif;
+
+; pointNumber parameter set -> returning one point selected by it number
+if n_elements(v) eq 1 then begin
+
+  tempData = assoc(inputLun, *(self).lasDataStr, (*(self.lasHeader)).dataOffset , /packed)
+  data = self->lasPointFieldSelector((tempData[v]), _ref_extra=ex, self.out)
+  index = v
+
+  self.out->print,1, strcompress("Time :"+string(SYSTIME(1) - T) +' Seconds')
+  
+endif
+
+; pointNumber parameter set to interval [lowerLimit,upperLimit] -> returning the points within the interval
+if n_elements(v) eq 2 then begin
+
+  numbElements = v[1] - v[0]
+  
+  index = lindgen(numbElements) + v[0]
+  
+  tempdum = self->getData(/all)
+  dum = tempdum[index]
+  ;print, dum
+  data = self->lasPointFieldSelector(dum, _ref_extra=ex, self.out)
+  
+  self.out->print,1, strcompress("Number of point record(s) returned: "+string(numbElements))
+  self.out->print,1, strcompress("Time :"+string(SYSTIME(1) - T) +' Seconds')
+  
+endif
+
+; pointNumber parameter set to an index array [index_array] -> returning the points corresponding to the index
+if n_elements(v) gt 2 then begin
+
+  numbElements = n_elements(v)
+  
+  ; Much more efficient way to retreive points via INDEX array
+  ;A = ASSOC(inputLun, *(self).lasDataStr, (*(self.lasHeader)).dataOffset)
+  tempdum = self->getData(/all)
+  dum = tempdum[v]
+  ;print, dum
+  
+  ;print, 'n elements: ', n_elements(dum)
+  data = self->lasPointFieldSelector(dum, _ref_extra=ex, self.out)
+  
+  index = v
+  
+  self.out->print,1, strcompress("Number of point record(s) returned: "+string(numbElements))
+  self.out->print,1, strcompress("Time :"+string(SYSTIME(1) - T) +' Seconds')
+  
+endif
+
+
+
+; keyword /all set -> returning all the points of the LAS file
+if keyword_set(all) then begin
+
+  self.out->print,1,"Formating data..."
+  
+  ; Retriving the data packet
+  ;openr, inputLun, self.lasFilePath, /get_lun, /swap_if_big_endian
+  tempDataStr = replicate(*(self).lasDataStr, (*(self.lasHeader)).nPoints)
+  point_lun, inputLun, (*(self.lasHeader)).dataOffset
+  readu, inputLun, tempDataStr
+  
+  ;data = self->lasPointFieldSelector(tempDataStr, _ref_extra=ex, self.out)
+  data=tempDataStr
+  
+  index = lindgen((*(self.lasHeader)).nPoints)
+  
+  if (size(data))[2] ne 8 then $
+    self.out->print,2,"Nothing return !" else $
+    self.out->print,1,strcompress("Number of point record(s) returned: " + string((*(self.lasHeader)).nPoints))
+    
+  self.out->print,1, strcompress("Time :"+string(SYSTIME(1) - T) +' Seconds')
+  
+endif
+
+
+; Updating the selection index table and the data structure array into object
+self.lasData = ptr_new(data)
+;print,index
+self.getDataIndex = ptr_new(index)
+
+; Returning requested data
+free_lun, inputLun
+return, data
+
+
+End
+
+
+
+;+
+; This function returns the start and end time of a flightline. Time usually express in GPS time.
+;
+; :Categories:
+;   GENERAL, GET
+;
+; :Returns:
+;   a `dblarr[2]` containing the [startTime, endTime].
+;
+; :Uses:
+;   Result=Obj->getDataTime()
+;
+; :Examples:
+;   For Example::
+;
+;     Setup the object:
+;       lasObj = obj_new('fleurDeLas')
+;       lasObj->loadData, inputFile = /Path/to/las/file
+;       
+;     Get the start & end time of the flightline:
+;       Result = lasObj->getDataTime()
+;
+;-
+Function fleurDeLas::getDataTime
+
+    minTime=min(((*self.lasData).time), max=maxTime)
+    return, [minTime, maxTime]
+    
+End
+
+
+
+;+
+; This function returns a point selection base on class index from the points from a LAS file.
+;
+; :Categories:
+;   GENERAL, GET
+;
+; :Returns:
+;   A lonarr(n) or a array of structure.
+;
+; :Uses:
+;   Result=Obj->getDataFromClass(CLASS=integer)
+;
+; :Examples:
+;
+;     Setup the object:
+;       lasObj = obj_new('fleurDeLas')
+;
+;     Load the 5th flightline of survey from December 5th 2003
+;       lasObj->loadData, day = '338', flightline = 5
+;
+;     Get all the points corresponding to Ground:
+;       Result = lasObj->getDataFromClass(CLASS=2)
+;       
+; :Keywords:
+;   class : in, required, type=integer
+;     Class index as define by ASPRS standard. More information on the classification at
+;     `the ASPRS website <http://www.asprs.org/a/society/committees/lidar/LAS_1-4_R6.pdf>`.
+;   outputId : in, optional, type=boolean
+;     If set, the return is a `lonarr(n)` of the index of the selected points.
+;     If not set, the return is an `array of structure` of the selected points.
+;     
+;-
+Function fleurDeLas::getDataFromClass, class=cl, outputId=outputId
+
+; start time
+T = SYSTIME(1)
+
+openr, inputLun, self.lasFilePath, /get_lun, /swap_if_big_endian
+
+self.out->print,1, "Reading the data into memory..."
+
+; Retriving the data packet
+;openr, inputLun, self.lasFilePath, /get_lun, /swap_if_big_endian
+tempDataStr = replicate(*(self).lasDataStr, (*(self.lasHeader)).nPoints)
+point_lun, inputLun, (*(self.lasHeader)).dataOffset
+readu, inputLun, tempDataStr
+
+self.out->print,1,"Filtering data by classification..."
+
+stringClass = ClassificationID(cl)
+
+self.out->print,1,"Filtering " + strcompress( stringClass ) + "..."
+
+cache = 16b + 8b + 4b + 2b + 1b
+myClassification = tempDataStr.class
+result = cache and myClassification
+
+index = where( result eq cl, indexCount )
+  
+if indexCount ne 0 then data = self->lasPointFieldSelector(tempDataStr(index), _ref_extra=ex, self.out) else data = 0
+
+if (size(data))[2] ne 8 then $
+  self.out->print,2, "Nothing return !" else $
+  self.out->print,1, strcompress("Number of point record(s) returned: "+string(indexCount))
+  
+self.out->print,1, strcompress("Time :"+string(SYSTIME(1) - T) +' Seconds')
+
+; Returning requested data
+free_lun, inputLun
+if keyword_set(outputid) then  begin
+  self.out->print,1, "The returned records are point's index..."
+  return, index
+endif else begin
+  self.out->print,1, "The returned records are point's data..."
+  return, data
+endelse
+
+
+    
+End
+
+
+
+;+
+; This function returns a point selection base on class index from the points loaded in memory.
+;
+; :Categories:
+;   GENERAL, GET
+;
+; :Returns:
+;   A lonarr(n) or a array of structure.
+;
+; :Uses:
+;   Result=Obj->getSelectedDataByClass(CLASS=integer)
+;
+; :Examples:
+;
+;     Setup the object:
+;       lasObj = obj_new('fleurDeLas')
+;
+;     Load the 5th flightline of survey from December 5th 2003
+;       lasObj->loadData, day = '338', flightline = 5
+;
+;     Get all the points corresponding to Ground:
+;       Result = lasObj->getSelectedDataByClass(CLASS=2)
+;       
+; :Keywords:
+;   class : in, required, type=integer
+;     Class index as define by ASPRS standard. More information on the classification at
+;     `the ASPRS website <http://www.asprs.org/a/society/committees/lidar/LAS_1-4_R6.pdf>`.
+;   outputId : in, optional, type=boolean
+;     If set, the return is a `lonarr(n)` of the index of the selected points.
+;     If not set, the return is an `array of structure` of the selected points.
+;     
+;-
+Function fleurDeLas::getSelectedDataByClass, class=cl, outputId=outputId
+
+  ; start time
+  T = SYSTIME(1)
+  
+  ;openr, inputLun, self.lasFilePath, /get_lun, /swap_if_big_endian
+  
+  self.out->print,1, "Reading the data from memory..."
+  
+  if size((*(self.lasData)),/dimensions) ne 0 then begin
+  
+  tempDataStr = (*(self.lasData))
+  
+  self.out->print,1,"Filtering data by classification..."
+  
+  stringClass = ClassificationID(cl)
+  
+  self.out->print,1,"Filtering " + strcompress( stringClass ) + "..."
+  
+  ; Extracting the following bits
+  ; '00011111'
+  cache = 16b + 8b + 4b + 2b + 1b
+  myClassification = tempDataStr.class
+  result = cache and myClassification
+  
+  index = where( result eq cl, indexCount , /NULL)
+  
+  if indexCount ne 0 then data = self->lasPointFieldSelector(tempDataStr(index), _ref_extra=ex, self.out) else data = 0
+  
+  if (size(data))[2] ne 8 then $
+    self.out->print,2, "Nothing return !" else $
+    self.out->print,1, strcompress("Number of point record(s) returned: "+string(indexCount))
+    
+  self.out->print,1, strcompress("Time :"+string(SYSTIME(1) - T) +' Seconds')
+  
+  ; Returning requested data
+  ; The keyword outputid have been setup to avoid the automatic update of the data that would occure in the following case:
+  ; That this function returns an index array of the selected points. If so, a call of getData(pointNumber=indexArray) would be
+  ; require and an update of the store data would happen forbidden another call of this function on the same data set 
+  ; (well without another call of getData(pointNumber=indexArray) to restore 'original' data).
+
+  if keyword_set(outputid) then  begin
+    self.out->print,1, "The returned records are point's index..."
+    return, index
+  endif else begin
+    self.out->print,1, "The returned records are point's data..."
+    return, data
+  endelse
+  
+  endif else return, 0
+  
+  
+  
+End
+
+
+
+;+
+; This function returns a point selection base on the RETURN NUMBER from the points loaded in memory.
+;
+; :Categories:
+;   GENERAL, GET
+;
+; :Returns:
+;   A lonarr(n) or a array of structure.
+;
+; :Uses:
+;   Result=Obj->getSelectedDataByReturnNumber(RETURN_NUMBER=integer)
+;
+; :Examples:
+;
+;     Setup the object:
+;       lasObj = obj_new('fleurDeLas')
+;
+;     Load the 5th flightline of survey from December 5th 2003
+;       lasObj->loadData, day = '338', flightline = 5
+;
+;     Get all the points corresponding to second return:
+;       Result = lasObj->getSelectedDataByReturnNumber(RETURN_NUMBER=2)
+;
+; :Keywords:
+;   return_number : in, required, type=integer
+;     return number as define by ASPRS standard. More information on the classification at
+;     `the ASPRS website <http://www.asprs.org/a/society/committees/lidar/LAS_1-4_R6.pdf>`.
+;   outputId : in, optional, type=boolean
+;     If set, the return is a `lonarr(n)` of the index of the selected points.
+;     If not set, the return is an `array of structure` of the selected points.
+;
+;-
+Function fleurDeLas::getSelectedDataByReturnNumber, return_number=rtnb, outputId=outputId
+
+  ; start time
+  T = SYSTIME(1)
+  
+  ;openr, inputLun, self.lasFilePath, /get_lun, /swap_if_big_endian
+  
+  self.out->print,1, "Reading the data from memory..."
+  
+  if size((*(self.lasData)),/dimensions) ne 0 then begin
+  
+    tempDataStr = (*(self.lasData))
+    
+    self.out->print,1,"Filtering data by return number..."
+    
+    self.out->print,1,"Filtering number " + strcompress( rtnb ) + "..."
+    
+    ; Extracting the following bits
+    ; '00000111'
+    cache = 4b + 2b + 1b
+    tempReturnNumber = tempDataStr.nReturn
+    result = cache and tempReturnNumber
+    
+    index = where( result eq rtnb, indexCount )
+    
+    if indexCount ne 0 then data = self->lasPointFieldSelector(tempDataStr(index), _ref_extra=ex, self.out) else data = 0
+    
+    if (size(data))[2] ne 8 then $
+      self.out->print,2, "Nothing return !" else $
+      self.out->print,1, strcompress("Number of point record(s) returned: "+string(indexCount))
+      
+    self.out->print,1, strcompress("Time :"+string(SYSTIME(1) - T) +' Seconds')
+    
+    ; Returning requested data
+    ; The keyword outputid have been setup to avoid the automatic update of the data that would occure in the following case:
+    ; That this function returns an index array of the selected points. If so, a call of getData(pointNumber=indexArray) would be
+    ; require and an update of the store data would happen forbidden another call of this function on the same data set
+    ; (well without another call of getData(pointNumber=indexArray) to restore 'original' data).
+    
+    if keyword_set(outputid) then  begin
+      self.out->print,1, "The returned records are point's index..."
+      return, index
+    endif else begin
+      self.out->print,1, "The returned records are point's data..."
+      return, data
+    endelse
+    
+  endif else return, 0
+  
+  
+  
+End
+
+
+
+;+
+; This function returns a point selection base on the RETURN NUMBER from the points in a LAS file.
+;
+; :Categories:
+;   GENERAL, GET
+;
+; :Returns:
+;   A lonarr(n) or a array of structure.
+;
+; :Uses:
+;   Result=Obj->getDataFromReturnNumber(RETURN_NUMBER=integer)
+;
+; :Examples:
+;
+;     Setup the object:
+;       lasObj = obj_new('fleurDeLas')
+;
+;     Load the 5th flightline of survey from December 5th 2003
+;       lasObj->loadData, day = '338', flightline = 5
+;
+;     Get all the points corresponding to second return:
+;       Result = lasObj->getDataFromReturnNumber(RETURN_NUMBER=2)
+;
+; :Keywords:
+;   return_number : in, required, type=integer
+;     return number as define by ASPRS standard. More information on the classification at
+;     `the ASPRS website <http://www.asprs.org/a/society/committees/lidar/LAS_1-4_R6.pdf>`.
+;   outputId : in, optional, type=boolean
+;     If set, the return is a `lonarr(n)` of the index of the selected points.
+;     If not set, the return is an `array of structure` of the selected points.
+;
+;-
+Function fleurDeLas::getDataFromReturnNumber, return_number=rtnb, outputId=outputId
+
+  ; start time
+  T = SYSTIME(1)
+  
+  openr, inputLun, self.lasFilePath, /get_lun, /swap_if_big_endian
+  
+  self.out->print,1, "Reading the data into memory..."
+  
+  ; Retriving the data packet
+  ;openr, inputLun, self.lasFilePath, /get_lun, /swap_if_big_endian
+  tempDataStr = replicate(*(self).lasDataStr, (*(self.lasHeader)).nPoints)
+  point_lun, inputLun, (*(self.lasHeader)).dataOffset
+  readu, inputLun, tempDataStr
+  
+  self.out->print,1,"Filtering data by return number..."
+    
+  self.out->print,1,"Filtering number " + strcompress( rtnb ) + "..."
+  
+  ; Extracting bits '00000111'
+  cache = 4b + 2b + 1b
+  tempReturnNumber = tempDataStr.nReturn
+  result = cache and tempReturnNumber
+    
+  index = where( result eq rtnb, indexCount )
+  
+  if indexCount ne 0 then data = self->lasPointFieldSelector(tempDataStr(index), _ref_extra=ex, self.out) else data = 0
+  
+  if (size(data))[2] ne 8 then $
+    self.out->print,2, "Nothing return !" else $
+    self.out->print,1, strcompress("Number of point record(s) returned: "+string(indexCount))
+    
+  self.out->print,1, strcompress("Time :"+string(SYSTIME(1) - T) +' Seconds')
+  
+  ; Returning requested data
+  free_lun, inputLun
+  if keyword_set(outputid) then  begin
+    self.out->print,1, "The returned records are point's index..."
+    return, index
+  endif else begin
+    self.out->print,1, "The returned records are point's data..."
+    return, data
+  endelse
+  
+  
+  
+End
+
+
+
+;+
+; This function returns a point selection base on the RETURN NUMBER from the points loaded in memory.
+;
+; :Categories:
+;   GENERAL, GET
+;
+; :Returns:
+;   A lonarr(n) or a array of structure.
+;
+; :Uses:
+;   Result=Obj->getSelectedDataByNumberOfReturns(RETURN_NUMBER=integer)
+;
+; :Examples:
+;
+;     Setup the object:
+;       lasObj = obj_new('fleurDeLas')
+;
+;     Load the 5th flightline of survey from December 5th 2003
+;       lasObj->loadData, day = '338', flightline = 5
+;
+;     Get all the points corresponding to second return:
+;       Result = lasObj->getSelectedDataByNumberOfReturns(RETURN_NUMBER=2)
+;
+; :Keywords:
+;   return_number : in, required, type=integer
+;     return number as define by ASPRS standard. More information on the classification at
+;     `the ASPRS website <http://www.asprs.org/a/society/committees/lidar/LAS_1-4_R6.pdf>`.
+;   outputId : in, optional, type=boolean
+;     If set, the return is a `lonarr(n)` of the index of the selected points.
+;     If not set, the return is an `array of structure` of the selected points.
+;
+;-
+Function fleurDeLas::getSelectedDataByNumberOfReturns, return_number=rtnb, outputId=outputId
+
+  ; start time
+  T = SYSTIME(1)
+  
+  ;openr, inputLun, self.lasFilePath, /get_lun, /swap_if_big_endian
+  
+  self.out->print,1, "Reading the data from memory..."
+  
+  if size((*(self.lasData)),/dimensions) ne 0 then begin
+  
+    tempDataStr = (*(self.lasData))
+    
+    self.out->print,1,"Filtering data by return number..."
+    
+    self.out->print,1,"Filtering number " + strcompress( rtnb ) + "..."
+    
+    ; Extracting the following bits
+    ; '00000111'
+    cache = 8b + 16b + 32b
+    tempNumberOfReturns = tempDataStr.nReturn
+    result = cache and tempNumberOfReturns
+    
+    index = where( result eq rtnb, indexCount )
+    
+    if indexCount ne 0 then data = self->lasPointFieldSelector(tempDataStr(index), _ref_extra=ex, self.out) else data = 0
+    
+    if (size(data))[2] ne 8 then $
+      self.out->print,2, "Nothing return !" else $
+      self.out->print,1, strcompress("Number of point record(s) returned: "+string(indexCount))
+      
+    self.out->print,1, strcompress("Time :"+string(SYSTIME(1) - T) +' Seconds')
+    
+    ; Returning requested data
+    ; The keyword outputid have been setup to avoid the automatic update of the data that would occure in the following case:
+    ; That this function returns an index array of the selected points. If so, a call of getData(pointNumber=indexArray) would be
+    ; require and an update of the store data would happen forbidden another call of this function on the same data set
+    ; (well without another call of getData(pointNumber=indexArray) to restore 'original' data).
+    
+    if keyword_set(outputid) then  begin
+      self.out->print,1, "The returned records are point's index..."
+      return, index
+    endif else begin
+      self.out->print,1, "The returned records are point's data..."
+      return, data
+    endelse
+    
+  endif else return, 0
+  
+  
+  
+End
+
+
+
+
+Function fleurDeLas::removeOffPoints, tileID, outputId=outputId
+
+  ; start time
+  T = SYSTIME(1)
+  
+  ;openr, inputLun, self.lasFilePath, /get_lun, /swap_if_big_endian
+  
+  self.out->print,1, "Reading the data from memory..."
+  
+  if size((*(self.lasData)),/dimensions) ne 0 or ptr_valid(self.lasDataTile) eq 1 then begin
+  
+    tempDataStr = (*(self.lasData))
+    
+    self.out->print,1,"Filtering data by OFF tile index..."
+    
+    index = where( (*(*self.lasDataTile)[tileID].off) eq 1, indexCount, COMPLEMENT = comp, /NULL )
+    
+    if indexCount ne 0 then data = self->lasPointFieldSelector(tempDataStr(comp), _ref_extra=ex, self.out) else data = 0
+    
+    if (size(data))[2] ne 8 then $
+      self.out->print,2, "Nothing return !" else $
+      self.out->print,1, strcompress("Number of point record(s) returned: "+string(indexCount))
+      
+    self.out->print,1, strcompress("Time :"+string(SYSTIME(1) - T) +' Seconds')
+    
+    ; Returning requested data
+    ; The keyword outputid have been setup to avoid the automatic update of the data that would occure in the following case:
+    ; That this function returns an index array of the selected points. If so, a call of getData(pointNumber=indexArray) would be
+    ; require and an update of the store data would happen forbidden another call of this function on the same data set
+    ; (well without another call of getData(pointNumber=indexArray) to restore 'original' data).
+    
+    if keyword_set(outputid) then  begin
+      self.out->print,1, "The returned records are point's index..."
+      return, index ; comp
+    endif else begin
+      self.out->print,1, "The returned records are point's data..."
+      return, data
+    endelse
+    
+  endif else return, 0
+  
+  
+  
+End
+
+
+
+;+
+; This function returns a point selection base on the RETURN NUMBER from the points in a LAS file.
+;
+; :Categories:
+;   GENERAL, GET
+;
+; :Returns:
+;   A lonarr(n) or a array of structure.
+;
+; :Uses:
+;   Result=Obj->getDataFromNumberOfReturns(RETURN_NUMBER=integer)
+;
+; :Examples:
+;
+;     Setup the object:
+;       lasObj = obj_new('fleurDeLas')
+;       lasObj->loadData, inputFile = /Path/to/las/file
+;
+;     Get all the points corresponding to second return:
+;       Result = lasObj->getDataFromNumberOfReturns(RETURN_NUMBER=2)
+;
+; :Keywords:
+;   return_number : in, required, type=integer
+;     return number as define by ASPRS standard. More information on the classification at
+;     `the ASPRS website <http://www.asprs.org/a/society/committees/lidar/LAS_1-4_R6.pdf>`.
+;   outputId : in, optional, type=boolean
+;     If set, the return is a `lonarr(n)` of the index of the selected points.
+;     If not set, the return is an `array of structure` of the selected points.
+;
+;-
+Function fleurDeLas::getDataFromNumberOfReturns, return_number=rtnb, outputId=outputId
+
+  ; start time
+  T = SYSTIME(1)
+  
+  openr, inputLun, self.lasFilePath, /get_lun, /swap_if_big_endian
+  
+  self.out->print,1, "Reading the data into memory..."
+  
+  ; Retriving the data packet
+  ;openr, inputLun, self.lasFilePath, /get_lun, /swap_if_big_endian
+  tempDataStr = replicate(*(self).lasDataStr, (*(self.lasHeader)).nPoints)
+  point_lun, inputLun, (*(self.lasHeader)).dataOffset
+  readu, inputLun, tempDataStr
+  
+  self.out->print,1,"Filtering data by return number..."
+  
+  self.out->print,1,"Filtering number " + strcompress( rtnb ) + "..."
+  
+  ; Extracting bits '00000111'
+  cache = 8b + 16b + 32b
+  tempNumberOfReturns = tempDataStr.nReturn
+  result = cache and tempNumberOfReturns
+  
+  index = where( result eq rtnb, indexCount )
+  
+  if indexCount ne 0 then data = self->lasPointFieldSelector(tempDataStr(index), _ref_extra=ex, self.out) else data = 0
+  
+  if (size(data))[2] ne 8 then $
+    self.out->print,2, "Nothing return !" else $
+    self.out->print,1, strcompress("Number of point record(s) returned: "+string(indexCount))
+    
+  self.out->print,1, strcompress("Time :"+string(SYSTIME(1) - T) +' Seconds')
+  
+  ; Returning requested data
+  free_lun, inputLun
+  if keyword_set(outputid) then  begin
+    self.out->print,1, "The returned records are point's index..."
+    return, index
+  endif else begin
+    self.out->print,1, "The returned records are point's data..."
+    return, data
+  endelse
+  
+  
+  
+End
+
+
+
+
+;+
+; This function returns the waveform(s) associated to the loaded points set.
+;
+; :Categories:
+;   GENERAL, GET
+;
+; :Returns:
+;   Return the wave package as a `bytarr(n,m)` where
+;   n is the number of samples per waveform and m is the number of waveform(s) requested.
+;
+; :Uses:
+;   Result=Obj->getWave()
+;
+; :Examples:
+;
+;     Setup the object:
+;     
+;       lasObj = obj_new('fleurDeLas')
+;
+;     Load the 5th flightline of survey from December 5th 2003:
+;       
+;       lasObj->loadData, day = '338', flightline = 5
+;
+;     Get the 100th point of the wile:
+;     
+;       Result = lasObj->getData(pointNumber=100)
+;       
+;     Get the associate waveform:
+;     
+;       Wave = lasObj->getWave(/loadedPoints)
+;
+; :Keywords:
+;   all : in, optional, type=boolean
+;     If set, returns all the waveforms of the file as an `intarr(n,m)` where
+;     n is the number of samples per waveform and m is the number of waveform(s) returned.
+;   loadedPoints : in, optional, type=boolean
+;     If set, returns the waveforms associate to the points loaded in memory during the last call of fleurDeLas::getData() method.
+;     It will return a `intarr(n,m)` where n is the number of samples per waveform and m is the number of waveform(s) returned.
+;   electric: in, optional, type=boolean
+;     If set, the return waveform are converted to voltage value as recorded by the system. 
+;     It will return a `dblarr(n,m)` where n is the number of samples per waveform and m is the number of waveform(s) returned.
+;
+;-
+Function fleurDeLas::getWave, all=all, loadedPoints=loadedPoints, electric=electric
+
+;TODO: Check if the waveforms are inside the LAS file if not find the wave file and open it
+if (*(self.lasHeader)).versionMinor le 2 then begin
+
+  self.out->print,2,"The LAS file version does not contain any waveforms..."
+  self.out->print,2,"Nothing return !"
+  
+  tempWave = {wave:0b}
+  
+endif else begin
+
+  ; Checking where the waveforms are; in file or in another file
+  check = globalEncodingReader(*(self.lasHeader))
+  
+  if check[1] eq 1 then openr, inputLun, self.lasFilePath, /get_lun, /swap_if_big_endian else begin
+  
+  ; strip down the name add the extention .wdp and open the file
+  
+  endelse  
+
+  
+  if keyword_set(all) then begin
+  
+  ; Declare the ERROR LABEL
+    ON_IOERROR, BAD
+  
+    tempWaveStr = {waveStruc,wave:bytarr((*(self.lasWaveDsptr)).numberOfSamples)}
+    point_lun, inputLun, ((*(self.lasHeader)).startWaveform )
+    initevrlheader, evrlStruct
+    readu, inputLun, evrlStruct
+    print, "evrlStruct", evrlStruct
+    self.lasWaveEvlrHeader = ptr_new(evrlStruct)
+    
+    nRecordsEvrl = long(evrlStruct.recordLengthAfterHearder / ((*(self.lasWaveDsptr)).numberOfSamples))
+    nRecordsHeader = long((*(self.lasHeader)).nPoints)
+    deltaRecords = abs(long(nRecordsEvrl) - long(nRecordsHeader))
+    
+    if nRecordsEvrl ne nRecordsHeader then begin
+   
+      self.out->print,2,"Difference between the number of laser soundings and the number of waveforms..."
+      self.out->print,2, strcompress(string(deltaRecords) +" record(s) share the same waveforms")
+      
+    endif
+    
+    if (evrlStruct.recordLengthAfterHearder mod ((*(self.lasWaveDsptr)).numberOfSamples)) ne 0 then $
+        self.out->print,2,"Number of bytes not consistent with the number of records..."
+    
+    
+    tempWave = replicate(tempWaveStr,evrlStruct.recordLengthAfterHearder/((*(self.lasWaveDsptr)).numberOfSamples))
+    readu, inputLun, tempWave
+    
+    GOTO, DONE
+  
+  endif
+  
+  if keyword_set(loadedPoints) then begin
+  print, 'loadedPoint case statement'
+  case 1 of
+  
+    (n_elements(*(self.getDataIndex)) eq 1):begin
+  
+  ;TODO: manage if the loadedPoints referes to /all -> need to check if all the waveforms are presents !!!
+  ;offsetWaveData:0ULL, :
+  
+    ; Declare the ERROR LABEL
+    ON_IOERROR, BAD
+
+    if ((*(self.lasData)).wPacketSize) gt 0 then begin
+      
+      tempWaveStr = {waveStruc,wave:bytarr((*(self.lasData)).wPacketSize)}
+      tempWave = replicate(tempWaveStr,1)
+      evrlSize = 60 ;bytes 
+      
+      ;point_lun, inputLun, ((*(self.lasHeader)).startWaveform + evrlSize + (*(self.lasData)).offsetWaveData) ;
+      point_lun, inputLun, ((*(self.lasHeader)).startWaveform + (*(self.lasData)).offsetWaveData) ; This approach seems to work better and avoid EOF for the last record
+      readu, inputLun, tempWave
+      
+      GOTO, DONE
+      
+    endif else begin
+    
+      tempWave = {wave:0B}
+      
+    endelse
+    
+    end
+    
+    else: print, 'Please provide only one point...'
+    
+    endcase
+    
+  endif
+  
+  BAD: PRINT, !ERR_STRING
+ 
+  ; Close and free the input/output unit.
+  DONE: free_lun, inputLun
+  free_lun, inputLun
+  self.lasWave = ptr_new(tempWave)
+
+endelse
+
+if keyword_set(electric) then begin
+
+  tempWave = (tempWave.wave + ((*(self.lasWaveDsptr)).digitizerOffset)) * ((*(self.lasWaveDsptr)).digitizerGain)
+  return, tempWave
+  
+endif else begin
+
+  return, tempWave.wave * 1
+
+endelse
+
+End
+
+
+
+;+
+; This function returns the Tile InDex (.tid) file content.
+;
+; :Categories:
+;   GENERAL, GET
+;
+; :Returns:
+;   Return an array of structure holding the tile information.
+;
+; :Uses:
+;   Get all the tile(s)
+;   Result=Obj->getTileIndex()
+;   
+;   Get a specific tile
+;   Result=Obj->getTileIndex(index)
+;   
+; :Keywords:
+;   index : in, optional, type=integer(LONG, LONG64)
+;     Tile's index number.
+;
+;
+;-
+Function fleurDeLas::getTileIndex, index
+
+  if n_elements(index) ne 0 then begin
+    
+    if index ge self.lasNTiles then begin
+      self.out->print, 2, "Tile number out of range..."
+      return, 0
+    endif else begin
+      return, (*self.lasDataTile)[i]
+    endelse
+    
+  endif else return, (*(self.lasDataTile))
+  
+End
+
+
+
+;+
+; This function returns the index of the last loaded points into memory.
+;
+; :Categories:
+;   GENERAL, GET
+;
+; :Returns:
+;   Return an `lonarr(n)` where n is the number of points.
+;
+; :Uses:
+;   Result=Obj->getSelectedDataIndex()
+;
+;-
+Function fleurDeLas::getSelectedDataIndex
+
+  if ptr_valid(self.getDataIndex) then return, (*(self.getDataIndex)) else print, 'Nothing to return, please update the selection first...'
+
+End
+
+
+
+;+
+; This function gets specific field of the LAS header.
+;
+; :Categories:
+;   LAS, GET
+;
+; :Uses:
+;   Result=Obj->getHeaderProperty(/KEYWORDS)
+;
+; :Keywords:
+;   header : in, optional, type=boolean
+;     If set, will return the complet header structure.
+;     The result will be a structure of header type
+;   signature : in, optional, type=boolean
+;     If set, will return the FILE SIGNATURE field.
+;     The result will be a `bytarr(4)`.
+;   versionmajor : in, optional, type=boolean
+;     If set, will return the VERSION MAJOR field.
+;     The result will be a `0B`.
+;   versionminor : in, optional, type=boolean
+;     If set, will return the VERSION MINOR field.
+;     The result will be a `0B`.
+;   systemid : in, optional, type=boolean
+;     If set, will return the VERSION SYSTEM IDENTIFIER field.
+;     The result will be a `bytarr(32)`.
+;   softwareid : in, optional, type=boolean
+;     If set, will return the GENERATING SOFTWARE field.
+;     The result will be a `bytarr(32)`.
+;   surveyday : in, optional, type=boolean
+;     If set, will return the FILE CREATION DAY OF YEAR field.
+;     The result will be a `0US`.
+;   surveyyear : in, optional, type=boolean
+;     If set, will return the FILE CREATION YEAR field.
+;     The result will be a `0US`.
+;   sizeofheader : in, optional, type=boolean
+;     If set, will return the HEADER SIZE field.
+;     The result will be a `0US`.
+;   dataoffset : in, optional, type=boolean
+;     If set, will return the OFFSET TO POINT DATA field.
+;     The result will be a `0UL`.
+;   numberofvlr : in, optional, type=boolean
+;     If set, will return the NUMBER OF VARIABLE LENGTH RECORDS field.
+;     The result will be a `0UL`.
+;   pointformat : in, optional, type=boolean
+;     If set, will return the POINT DATA FORMAT ID field.
+;     The result will be a `0B`.
+;   pointlength : in, optional, type=boolean
+;     If set, will return the POINT DATA RECORD LENGTH field.
+;     The result will be a `0US`.
+;   numberofpoints : in, optional, type=boolean
+;     If set, will return the NUMBER OF POINT RECORDS field.
+;     The result will be a `0UL`.
+;   numberofreturns : in, optional, type=boolean
+;     If set, will return the NUMBER OF POINTS BY RETURN field.
+;     The result will be a `0B`.
+;   xscale : in, optional, type=boolean
+;     If set, will return the X SCALE FACTOR field.
+;     The result will be a `0D`.
+;   yscale : in, optional, type=boolean
+;     If set, will return the Y SCALE FACTOR field.
+;     The result will be a `0D`.
+;   zscale : in, optional, type=boolean
+;     If set, will return the Z SCALE FACTOR field.
+;     The result will be a `0D`.
+;   xoffset : in, optional, type=boolean
+;     If set, will return the X OFFSET field.
+;     The result will be a `0D`.
+;   yoffset : in, optional, type=boolean
+;     If set, will return the Y OFFSET field.
+;     The result will be a `0D`.
+;   zoffset : in, optional, type=boolean
+;     If set, will return the Z OFFSET field.
+;     The result will be a `0D`.
+;   xmax : in, optional, type=boolean
+;     If set, will return the MAX X field.
+;     The result will be a `0D`.
+;   xmin : in, optional, type=boolean
+;     If set, will return the MIN X field.
+;     The result will be a `0D`.
+;   ymax : in, optional, type=boolean
+;     If set, will return the MAX Y field.
+;     The result will be a `0D`.
+;   ymin : in, optional, type=boolean
+;     If set, will return the MIN Y field.
+;     The result will be a `0D`.
+;   zmax : in, optional, type=boolean
+;     If set, will return the MAX Z field.
+;     The result will be a `0D`.
+;   zmin : in, optional, type=boolean
+;     If set, will return the MIN Z field.
+;     The result will be a `0D`.
+;   boundingbox : in, optional, type=boolean
+;     If set, will return the bounding box of the LAS file.
+;     The result will be a `dblarr(4)` of [XMAX,XMIN,YMAX,YMIN,ZMAX,ZMIN].
+;-
+Function fleurDeLas::getHeaderProperty,$
+  header=header,$
+  signature=signature,$
+  versionMajor=versionMajor,$
+  versionMinor=versionMinor,$
+  systemID=systemId,$
+  softwareID=softwareID,$
+  surveyDay=surveyDay,$
+  surveyYear=surveyYear,$
+  sizeOfHeader=headerSize,$
+  dataOffset=dataOffset,$
+  numberOfVLR=numberOfVLR,$
+  pointFormat=pointFormat,$
+  pointLength=pointLength,$
+  numberOfPoints=numberOfPoints,$
+  numberOfReturns=numberOfReturns,$
+  xScale=xScale,$
+  yScale=yScale,$
+  zScale=zScale,$
+  xOffset=xOffset,$
+  yOffset=yOffset,$
+  zOffset=zOffset,$
+  xMax=xMax,$
+  xMin=xMin,$
+  yMax=yMax,$
+  yMin=yMin,$
+  zMax=zMax,$
+  zMin=zMin,$
+  boundingBox=boundingBox       
+
+if keyword_set(header) then return, (*(self.lasHeader))
+if keyword_set(signature) then return, (*(self.lasHeader)).signature
+if keyword_set(versionMajor) then return, (*(self.lasHeader)).versionMajor
+if keyword_set(versionMinor) then return, (*(self.lasHeader)).versionMinor
+if keyword_set(systemID) then return, (*(self.lasHeader)).systemID
+if keyword_set(softwareID) then return, (*(self.lasHeader)).softwareID
+if keyword_set(surveyDay) then return, (*(self.lasHeader)).day
+if keyword_set(surveyYear) then return, (*(self.lasHeader)).year
+if keyword_set(sizeOfHeader) then return, (*(self.lasHeader)).headerSize
+if keyword_set(dataOffset) then return, (*(self.lasHeader)).dataOffset
+if keyword_set(numberOfVLR) then return, (*(self.lasHeader)).nRecords
+if keyword_set(pointFormat) then return, (*(self.lasHeader)).pointFormat
+if keyword_set(pointLength) then return, (*(self.lasHeader)).pointLength
+if keyword_set(numberOfPoints) then return, (*(self.lasHeader)).nPoints
+if keyword_set(numberOfReturns) then return, (*(self.lasHeader)).nReturns
+if keyword_set(xScale) then return, (*(self.lasHeader)).xScale
+if keyword_set(yScale) then return, (*(self.lasHeader)).yScale
+if keyword_set(zScale) then return, (*(self.lasHeader)).zScale
+if keyword_set(xOffset) then return, (*(self.lasHeader)).xOffset
+if keyword_set(yOffset) then return, (*(self.lasHeader)).yOffset
+if keyword_set(zOffset) then return, (*(self.lasHeader)).zOffset
+if keyword_set(xMax) then return, (*(self.lasHeader)).xMax
+if keyword_set(xMin) then return, (*(self.lasHeader)).xMin
+if keyword_set(yMax) then return, (*(self.lasHeader)).yMax
+if keyword_set(yMin) then return, (*(self.lasHeader)).yMin
+if keyword_set(zMax) then return, (*(self.lasHeader)).zMax
+if keyword_set(zMin) then return, (*(self.lasHeader)).zMin
+if keyword_set(boundingBox) then return, [(*(self.lasHeader)).xMax,(*(self.lasHeader)).xMin,(*(self.lasHeader)).yMax,(*(self.lasHeader)).yMin,(*(self.lasHeader)).zMax,(*(self.lasHeader)).zMin]
+
+End
+
+
+
+Function fleurDeLas::getVlr,$
+  waveDescriptorHeader=waveDescriptorHeader,$
+  waveDescriptorArray=waveDescriptorArray,$
+  geoTiff=geoTiff,$
+  vlrHeaderOfGeoKey=vlrHeaderOfGeoKey,$
+  vlrHeaderArray=vlrHeaderArray,$
+  vlrRecords=vlrRecords,$             ; Header of the VLR records
+  ;vlrKeyEntry=vlrKeyEntry,$
+  vlrGeneric=vlrGeneric,$
+  vlrWholeGeneric=vlrWholeGeneric,$
+  vlrGeoKeyHeader=vlrGeoKeyHeader,$
+  vlrGeoKeyArray=vlrGeoKeyArray,$
+  vlrHeader_Array=vlrHeader_Array,$
+  vlrRecord_Array=vlrRecord_Array,$
+  vlrFileID = vlrFileID,$
+  vlrByteSize = vlrByteSize,$
+  vlrId = vlrId 
+  
+if keyword_set(WaveDescriptorHeader) then return, (*(self.lasWaveDsptrHdr))
+if keyword_set(WaveDescriptorArray) then return, (*(self.lasWaveDsptr))
+if keyword_set(geoTiff) then return, 0
+if keyword_set(vlrRecords) then return, (*(self.lasVLRRecords))
+;if keyword_set(vlrKeyEntry) then return, (*(self.lasVLRKeyEntry))
+if keyword_set(vlrGeneric) then return, (*(self.lasVLRGeneric))
+if keyword_set(vlrWholeGeneric) then return, (*(self.lasVLRWholeGeneric))
+if keyword_set(vlrHeaderOfGeoKey) then return, (*(self.lasVlrGeoKeyHeader))
+if keyword_set(vlrGeoKeyHeader) then return, (*(self.lasGeoKeyHeader))
+if keyword_set(vlrGeoKeyArray) then return, (*(self.lasGeoKeyArray))
+if keyword_set(vlrHeader_Array) then return, (*(self.vlrHeader_Array))
+if keyword_set(vlrRecord_Array) then return, (*(self.vlrRecord_Array))
+if keyword_set(vlrFileID) then return, (*(self.vlrFileID))
+if keyword_set(vlrByteSize) then return, (*(self.vlrByteSize))
+if keyword_set(vlrId) then return, (*(self.vlrId))
+End
+
+
+
+;+
+; This function gets the EXTENDED VARIABLE LENGTH RECORDS header.
+;
+; :Categories:
+;   LAS, GET
+;
+; :Uses:
+;   Result=Obj->getEVLR(/KEYWORDS)
+;
+; :Keywords:
+;   header : in, optional, type=boolean
+;     If set, will return the header structure of the EXTENDED VARIABLE LENGTH RECORDS.
+;     The result will be a structure::
+;
+;         evrlStruct = {$
+;          reserved                     : 0US, $
+;          userID                       : bytarr(16),  $
+;          recordID                     : 0US,  $
+;          recordLengthAfterHearder     : 0ULL, $
+;          Description                  : bytarr(32)  $
+;         }
+;         
+;-
+Function fleurDeLas::getEVlr,$
+  header=header
+  
+if keyword_set(header) then return, (*(self.lasWaveEvlrHeader))  
+  
+End
+
+
+
+
+;+
+; This function return the size in bytes of the point data structure.
+;
+; :Categories:
+;   GENERAL, GET
+;
+; :Returns:
+;   Return an `0B` value.
+;
+; :Uses:
+;   Result=Obj->getPointSize()
+;
+;-
+Function fleurDeLas::getPointSize
+ 
+return, self.lasDataStrSz  
+  
+End
+
+
+
+;+
+; This function sets the header of the LAS file. To make the changes permanent, the file need to be written.
+;
+; :Categories:
+;   GENERAL, SET
+;
+; :Returns:
+;   none
+;   
+; :Params:
+;   temp : in, required, type=structure
+;
+; :Uses:
+;   Result=Obj->setHeader(temp=tempvalue)
+;
+;-
+Function fleurDeLas::setHeader, temp
+(*(self.lasHeader))=temp
+End
+
+
+
+;+
+; This function sets the HEADER SIGNATURE field of the LAS file. To make the changes permanent, the file need to be written.
+;
+; :Categories:
+;   GENERAL, SET
+;
+; :Returns:
+;   none
+;
+; :Params:
+;   temp : in, required, type=`bytarr(4)`
+;
+; :Uses:
+;   Result=Obj->setHeaderSignature(temp=tempvalue)
+;
+;-
+Function fleurDeLas::setHeaderSignature, temp
+(*(self.lasHeader)).signature = temp
+End
+
+
+
+;+
+; This function sets the VERSION MAJOR field of the LAS file. To make the changes permanent, the file need to be written.
+;
+; :Categories:
+;   GENERAL, SET
+;
+; :Returns:
+;   none
+;
+; :Params:
+;   temp : in, required, type=`0B`
+;
+; :Uses:
+;   Result=Obj->setHeaderVersionMajor(temp=tempvalue)
+;
+;-
+Function fleurDeLas::setHeaderVersionMajor, temp
+(*(self.lasHeader)).versionMajor = temp
+End
+
+
+
+;+
+; This function sets the VERSION MINOR field of the LAS file. To make the changes permanent, the file need to be written.
+;
+; :Categories:
+;   GENERAL, SET
+;
+; :Returns:
+;   none
+;
+; :Params:
+;   temp : in, required, type=`0B`
+;
+; :Uses:
+;   Result=Obj->setHeaderVersionMinor(temp=tempvalue)
+;
+;-
+Function fleurDeLas::setHeaderVersionMinor, temp
+(*(self.lasHeader)).versionMinor = temp
+End  
+
+
+
+;+
+; This function sets the SYSTEM IDENTIFIER field of the LAS file. To make the changes permanent, the file need to be written.
+;
+; :Categories:
+;   GENERAL, SET
+;
+; :Returns:
+;   none
+;
+; :Params:
+;   temp : in, required, type=`bytarr(32)`
+;
+; :Uses:
+;   Result=Obj->setHeaderSystemID(temp=tempvalue)
+;
+;-
+Function fleurDeLas::setHeaderSystemID, temp
+
+  dum = ((*(self.lasHeader)).systemID)
+  dum[0] = temp
+  ((*(self.lasHeader)).systemID) = dum
+
+End
+
+
+
+;+
+; This function sets the GENERATING SOFTWARE field of the LAS file. To make the changes permanent, the file need to be written.
+;
+; :Categories:
+;   GENERAL, SET
+;
+; :Returns:
+;   none
+;
+; :Params:
+;   temp : in, required, type=`bytarr(32)`
+;
+; :Uses:
+;   Result=Obj->setHeaderSoftwareID(temp=tempvalue)
+;
+;-
+Function fleurDeLas::setHeaderSoftwareID, temp
+ 
+  dum = ((*(self.lasHeader)).softwareID)
+  dum[0] = temp
+  ((*(self.lasHeader)).softwareID) = dum
+
+End
+
+
+
+;+
+; This function sets the FILE CREATION DAY OF YEAR field of the LAS file. To make the changes permanent, the file need to be written.
+;
+; :Categories:
+;   GENERAL, SET
+;
+; :Returns:
+;   none
+;
+; :Params:
+;   temp : in, required, type=`0US`
+;
+; :Uses:
+;   Result=Obj->setHeaderDay(temp=tempvalue)
+;
+;-
+Function fleurDeLas::setHeaderDay, temp
+(*(self.lasHeader)).day = temp
+End
+
+
+
+;+
+; This function sets the FILE CREATION YEAR field of the LAS file. To make the changes permanent, the file need to be written.
+;
+; :Categories:
+;   GENERAL, SET
+;
+; :Returns:
+;   none
+;
+; :Params:
+;   temp : in, required, type=`0US`
+;
+; :Uses:
+;   Result=Obj->setHeaderYear(temp=tempvalue)
+;
+;-
+Function fleurDeLas::setHeaderYear, temp
+(*(self.lasHeader)).year = temp
+End
+
+
+
+;+
+; This function sets the OFFSET TO POINT DATA field of the LAS file. To make the changes permanent, the file need to be written.
+;
+; :Categories:
+;   GENERAL, SET
+;
+; :Returns:
+;   none
+;
+; :Params:
+;   temp : in, required, type=`0UL`
+;
+; :Uses:
+;   Result=Obj->setHeaderDataOffset(temp=tempvalue)
+;
+;-
+Function fleurDeLas::setHeaderDataOffset, temp
+(*(self.lasHeader)).dataOffset = temp
+End
+
+
+
+;+
+; This function sets the NUMBER OF VARIABLE LENGTH RECORDS field of the LAS file. To make the changes permanent, the file need to be written.
+;
+; :Categories:
+;   GENERAL, SET
+;
+; :Returns:
+;   none
+;
+; :Params:
+;   temp : in, required, type=`0UL`
+;
+; :Uses:
+;   Result=Obj->setHeaderNRecords(temp=tempvalue)
+;
+;-
+Function fleurDeLas::setHeaderNRecords, temp
+(*(self.lasHeader)).nRecords = temp
+End
+
+
+
+;+
+; This function sets the POINT DATA FORMAT ID field of the LAS file. To make the changes permanent, the file need to be written.
+;
+; :Categories:
+;   GENERAL, SET
+;
+; :Returns:
+;   none
+;
+; :Params:
+;   temp : in, required, type=`0B`
+;
+; :Uses:
+;   Result=Obj->setHeaderPointFormat(temp=tempvalue)
+;
+;-
+Function fleurDeLas::setHeaderPointFormat, temp
+(*(self.lasHeader)).pointFormat = temp
+End
+
+
+
+;+
+; This function sets the POINT DATA RECORD LENGTH field of the LAS file. To make the changes permanent, the file need to be written.
+;
+; :Categories:
+;   GENERAL, SET
+;
+; :Returns:
+;   none
+;
+; :Params:
+;   temp : in, required, type=`0US`
+;
+; :Uses:
+;   Result=Obj->setHeaderPointLength(temp=tempvalue)
+;
+;-
+Function fleurDeLas::setHeaderPointLength, temp
+(*(self.lasHeader)).pointLength = temp
+End
+
+
+
+;+
+; This function sets the NUMBER OF POINTS RECORDS field of the LAS file. To make the changes permanent, the file need to be written.
+;
+; :Categories:
+;   GENERAL, SET
+;
+; :Returns:
+;   none
+;
+; :Params:
+;   temp : in, required, type=`0UL`
+;
+; :Uses:
+;   Result=Obj->setHeaderNPoints(temp=tempvalue)
+;
+;-
+Function fleurDeLas::setHeaderNPoints, temp
+(*(self.lasHeader)).nPoints = temp
+End
+
+
+
+;+
+; This function sets the NUMBER OF POINTS BY RETURN field of the LAS file. To make the changes permanent, the file need to be written.
+;
+; :Categories:
+;   GENERAL, SET
+;
+; :Returns:
+;   none
+;
+; :Params:
+;   temp : in, required, type=`ulonarr(7)`
+;
+; :Uses:
+;   Result=Obj->setHeaderNReturns(temp=tempvalue)
+;
+;-
+Function fleurDeLas::setHeaderNReturns, temp
+(*(self.lasHeader)).nReturns = temp
+End
+
+
+
+;+
+; This function sets the X SCALE FACTOR field of the LAS file. To make the changes permanent, the file need to be written.
+;
+; :Categories:
+;   GENERAL, SET
+;
+; :Returns:
+;   none
+;
+; :Params:
+;   temp : in, required, type=`0.0D`
+;
+; :Uses:
+;   Result=Obj->setHeaderXScale(temp=tempvalue)
+;
+;-
+Function fleurDeLas::setHeaderXScale, temp
+(*(self.lasHeader)).xScale = temp
+End
+
+
+
+;+
+; This function sets the Y SCALE FACTOR field of the LAS file. To make the changes permanent, the file need to be written.
+;
+; :Categories:
+;   GENERAL, SET
+;
+; :Returns:
+;   none
+;
+; :Params:
+;   temp : in, required, type=`0.0D`
+;
+; :Uses:
+;   Result=Obj->setHeaderYScale(temp=tempvalue)
+;
+;-
+Function fleurDeLas::setHeaderYScale, temp
+(*(self.lasHeader)).yScale = temp
+End
+
+
+
+;+
+; This function sets the Z SCALE FACTOR field of the LAS file. To make the changes permanent, the file need to be written.
+;
+; :Categories:
+;   GENERAL, SET
+;
+; :Returns:
+;   none
+;
+; :Params:
+;   temp : in, required, type=`0.0D`
+;
+; :Uses:
+;   Result=Obj->setHeaderZScale(temp=tempvalue)
+;
+;-
+Function fleurDeLas::setHeaderZScale, temp
+(*(self.lasHeader)).zScale = temp
+End
+
+
+
+;+
+; This function sets the X OFFSET field of the LAS file. To make the changes permanent, the file need to be written.
+;
+; :Categories:
+;   GENERAL, SET
+;
+; :Returns:
+;   none
+;
+; :Params:
+;   temp : in, required, type=`0.0D`
+;
+; :Uses:
+;   Result=Obj->setHeaderXOffset(temp=tempvalue)
+;
+;-
+Function fleurDeLas::setHeaderXOffset, temp
+(*(self.lasHeader)).xOffset = temp
+End
+
+
+
+;+
+; This function sets the Y OFFSET field of the LAS file. To make the changes permanent, the file need to be written.
+;
+; :Categories:
+;   GENERAL, SET
+;
+; :Returns:
+;   none
+;
+; :Params:
+;   temp : in, required, type=`0.0D`
+;
+; :Uses:
+;   Result=Obj->setHeaderYOffset(temp=tempvalue)
+;
+;-
+Function fleurDeLas::setHeaderYOffset, temp
+(*(self.lasHeader)).yOffset = temp
+End
+
+
+
+;+
+; This function sets the Z OFFSET field of the LAS file. To make the changes permanent, the file need to be written.
+;
+; :Categories:
+;   GENERAL, SET
+;
+; :Returns:
+;   none
+;
+; :Params:
+;   temp : in, required, type=`0.0D`
+;
+; :Uses:
+;   Result=Obj->setHeaderZOffset(temp=tempvalue)
+;
+;-
+Function fleurDeLas::setHeaderZOffset, temp
+(*(self.lasHeader)).zOffset = temp
+End
+
+
+
+;+
+; This function sets the MAX X field of the LAS file. To make the changes permanent, the file need to be written.
+;
+; :Categories:
+;   GENERAL, SET
+;
+; :Returns:
+;   none
+;
+; :Params:
+;   temp : in, required, type=`0.0D`
+;
+; :Uses:
+;   Result=Obj->setHeaderXMax(temp=tempvalue)
+;
+;-
+Function fleurDeLas::setHeaderXMax, temp
+(*(self.lasHeader)).xMax = temp
+End
+
+
+
+;+
+; This function sets the MAX Y field of the LAS file. To make the changes permanent, the file need to be written.
+;
+; :Categories:
+;   GENERAL, SET
+;
+; :Returns:
+;   none
+;
+; :Params:
+;   temp : in, required, type=`0.0D`
+;
+; :Uses:
+;   Result=Obj->setHeaderYMax(temp=tempvalue)
+;
+;-
+Function fleurDeLas::setHeaderYMax, temp
+(*(self.lasHeader)).yMax = temp
+End
+
+
+
+;+
+; This function sets the MAX Z field of the LAS file. To make the changes permanent, the file need to be written.
+;
+; :Categories:
+;   GENERAL, SET
+;
+; :Returns:
+;   none
+;
+; :Params:
+;   temp : in, required, type=`0.0D`
+;
+; :Uses:
+;   Result=Obj->setHeaderZMax(temp=tempvalue)
+;
+;-
+Function fleurDeLas::setHeaderZMax, temp
+(*(self.lasHeader)).zMax = temp
+End
+
+
+
+;+
+; This function sets the MIN X field of the LAS file. To make the changes permanent, the file need to be written.
+;
+; :Categories:
+;   GENERAL, SET
+;
+; :Returns:
+;   none
+;
+; :Params:
+;   temp : in, required, type=`0.0D`
+;
+; :Uses:
+;   Result=Obj->setHeaderXMin(temp=tempvalue)
+;
+;-
+Function fleurDeLas::setHeaderXMin, temp
+(*(self.lasHeader)).xMin = temp
+End
+
+
+
+;+
+; This function sets the MIN Y field of the LAS file. To make the changes permanent, the file need to be written.
+;
+; :Categories:
+;   GENERAL, SET
+;
+; :Returns:
+;   none
+;
+; :Params:
+;   temp : in, required, type=`0.0D`
+;
+; :Uses:
+;   Result=Obj->setHeaderYMin(temp=tempvalue)
+;
+;-
+Function fleurDeLas::setHeaderYMin, temp
+(*(self.lasHeader)).yMin = temp
+End
+
+
+
+;+
+; This function sets the MIN Z field of the LAS file. To make the changes permanent, the file need to be written.
+;
+; :Categories:
+;   GENERAL, SET
+;
+; :Returns:
+;   none
+;
+; :Params:
+;   temp : in, required, type=`0.0D`
+;
+; :Uses:
+;   Result=Obj->setHeaderZMin(temp=tempvalue)
+;
+;-
+Function fleurDeLas::setHeaderZMin, temp
+(*(self.lasHeader)).zMin = temp
+End
+
+
+;+
+; This function sets the START OF WAVEFORM DATA PACKET RECORD field of the LAS file. To make the changes permanent, the file need to be written.
+;
+; :Categories:
+;   GENERAL, SET
+;
+; :Returns:
+;   none
+;
+; :Params:
+;   temp : in, required, type=`0ULL`
+;
+; :Uses:
+;   Result=Obj->setHeader(temp=tempvalue)
+;
+;-
+Function fleurDeLas::setHeaderStartWaveform, temp
+(*(self.lasHeader)).startWaveform = temp
+End
+
+
+
+;+
+; This function sets the WAVEFORM PACKET HEADER field of the LAS file. To make the changes permanent, the file need to be written.
+;
+; :Categories:
+;   GENERAL, SET
+;
+; :Returns:
+;   none
+;
+; :Params:
+;   temp : in, required, type=structure
+;     The array needs to be of the following format::
+;     
+;          vrlStruct = {$
+;            reserved                     : 0US, $
+;            userID                       : bytarr(16),  $
+;            recordID                     : 0US,  $
+;            recordLengthAfterHearder     : 0US, $
+;            Description                  : bytarr(32)  $
+;          }
+;     
+;
+; :Uses:
+;   Result=Obj->setVlrWaveDescriptorHeader(temp=tempvalue)
+;
+;-
+Function fleurDeLas::setVlrWaveDescriptorHeader, temp
+;(*(self.lasHeader)).lasWaveDsptrHdr = temp
+(*(self.lasWaveDsptrHdr)) = temp
+End
+
+
+;+
+; This function sets the WAVEFORM PACKET DESCRIPTOR field of the LAS file. To make the changes permanent, the file need to be written.
+;
+; :Categories:
+;   GENERAL, SET
+;
+; :Returns:
+;   none
+;
+; :Params:
+;   temp : in, required, type=structure
+;     The array needs to be of the following format::
+;
+;       wfDescriptor = {$
+;          bitsPerSample:0B,$
+;          waveformCompressionType:0B,$
+;          numberOfSamples:0UL,$
+;          temporalSampleSpacing:0UL,$
+;          digitizerGain:0.0D,$
+;          digitizerOffset:0.0D $
+;          }
+;
+;
+; :Uses:
+;   Result=Obj->setVlrWaveDescriptorArray(temp=tempvalue)
+;
+;-
+Function fleurDeLas::setVlrWaveDescriptorArray, temp
+;(*(self.lasHeader)).lasWaveDsptr = temp
+(*(self.lasWaveDsptr)) = temp
+End
+
+
+
+
+
+
+;+
+; This function sets the Extended Variable Length Records.
+;
+; :Categories:
+;   LAS, SET
+;
+; :Uses:
+;   Result=Obj->setEVLr(temp)
+;   
+; :Params:
+;   temp : in, required, type=structure
+;     A binary structure of the EVLR.
+;
+;-
+Function fleurDeLas::setEVlr, temp
+(*(self.lasWaveEvlrHeader)) = temp  
+End
+
+
+
+;+
+; :Description:
+;   This Procedure write a LAS file. Still in beta.
+;
+; :Category:
+;   LAS, GENERAL
+;
+; :Return:
+;   1 if the file is correclty write.
+;   0 if error.
+;
+; :Uses:
+;   Dum = fleurdelas::writeLAS()
+;
+; :Keywords:
+;    id: in, optional, type=int
+;     a scalar or array that represent the points index
+;    output: in, required, type=string
+;     fully qualified path of the new las file
+;    selected: in, optional, type=boolean
+;     a flag to write the data selected in memory
+;
+; :History:
+;   Septembre 2012 - initial writing
+;   February 2014 - Fully functional
+;
+; :Author: antoine
+;-
+Function fleurdelas::writeLAS, id = id, output = output, selected = selected
+
+
+Openw, lasLun, output, /get_lun
 
-  self.lasFilePath = inputFile
-  self.lasHeader = ptr_new(header)
-  self.lasDataStr = ptr_new(dataStr)
+
+  self.Out->print, 1, "Writing the new file on the disk at " + Strcompress(String(output),/remove_all)
+
+  ; Defining System ID
+  sysID = Bytarr(32)
+  sysID[0] = Byte('fleurdelas by Carbomap Ltd')
+  dum = self.setHeaderSystemID(sysID)
+  ; Defining Software ID
+  softID = Bytarr(32)
+  softID[0] = Byte('fleurdelas::writeLAS')
+  dum = self.setHeaderSoftwareID(softID)
+
+  ; Updating header with id information
+  if N_elements(id) ne 0 then begin
+    
+    ; Number of points
+    dum = self.setHeaderNPoints(n_elements(id))
+    ; Getting points coordinates
+    coor = self.getXYZ()
+    ; Min, Max of easting
+    maxX = max(coor[*,0], min=minX)
+    dum = self.setHeaderXMax(maxX)
+    dum = self.setHeaderXMin(minX)
+    ; Min, Max of northing    
+    maxY = max(coor[*,1], min=minY)
+    dum = self.setHeaderYMax(maxY)
+    dum = self.setHeaderYMin(minY)    
+    ; Min, Max of elev
+    maxZ = max(coor[*,2], min=minZ)
+    dum = self.setHeaderZMax(maxZ)
+    dum = self.setHeaderZMin(minZ)
+
+  endif
+  
+  if n_elements(selected) ne 0 then begin
+    
+    ; updating the number of points
+    dum = self.setHeaderNPoints(self.getSelectedDataNumberOfPoints())
+    ; Getting points coordinates
+    coor = self.getXYZ()
+    ; Min, Max of easting
+    maxX = max(coor[*,0], min=minX)
+    dum = self.setHeaderXMax(maxX)
+    dum = self.setHeaderXMin(minX)
+    ; Min, Max of northing    
+    maxY = max(coor[*,1], min=minY)
+    dum = self.setHeaderYMax(maxY)
+    dum = self.setHeaderYMin(minY)    
+    ; Min, Max of elev
+    maxZ = max(coor[*,2], min=minZ)
+    dum = self.setHeaderZMax(maxZ)
+    dum = self.setHeaderZMin(minZ)
+    
+  endif
+  
+  
+  lasHeader = self->getHeaderProperty(/header)
+
 
-  if header.nRecords ne 0 then begin
-    
-    dum = self.readVLR(inputFile, header, vlrFileArr, vlrByteSizeArr, vlrId, vlrArr, self.out)
-    self.vlrFileID = ptr_new(vlrFileArr)
-    self.vlrByteSize = ptr_new(vlrByteSizeArr)
-    self.vlrId = ptr_new(vlrId)
-    self.vlrArr = ptr_new(vlrArr)
-  
-  endif
-  
-  self.lasDataExtent = (self.getHeaderProperty(/BOUNDINGBOX))[0:3]
-  self.selectArray = ptr_new(bytarr(self.getHeaderProperty(/numberOfPoints)))
-  self.lasDataIndBackup = ptr_new(indgen(self.getHeaderProperty(/numberOfPoints), /UL64))
-   
-  if n_elements(tileSize) ne 0 then begin
-    self.xTile = tileSize[0]
-    self.yTile = tileSize[1]
-  endif else begin
-    self.Xtile = 300.
-    self.Ytile = 300.
-  endelse
-  
-  if n_elements(tileData) ne 0 then begin
-    exist = self.lookingForFile(self.lasFilePath, '.tid', tileFileName)
-    if exist eq 1 then begin
-      self.lasTileFileName = tileFileName 
-      dum = self.readTile()
-    endif else begin
-      ; Load data into memory
-      dum = self.getData(/ALL)
-      dumt = self.tileData(self.xTile, self.yTile, self.lasDataExtent)
-    endelse
-  endif
-   
-   
-  ; TODO: strip the file name and fine the survey day or ask for one
-  ;self.surveyDay = surveyDay   
-   
-  case header.pointFormat of
-    0:self.lasDataStrSz = 20
-    1:self.lasDataStrSz = 28
-    2:self.lasDataStrSz = 26
-    3:self.lasDataStrSz = 34
-    4:self.lasDataStrSz = 57
-    5:self.lasDataStrSz = 63
-  endcase
+  Writeu, lasLun, lasHeader
+  self.Out->print, 1, "Writing public header..."
+  Point_lun, -lasLun, posHeader
 
-End
+  if posHeader eq lasHeader.Headersize then self.Out->print, 1,  "Public header successfully written..."
+
+
+  ; For each VLR, open get the byte size of the record
+  ; Open the corresponding file
+  ; Read the file
+  ; write the raw content into the new LAS file
+  self.Out->print, 100, "Writing Variable Length Records..."
+  vlrFileID = self->getvlr(/vlrFileID)
+  
+  if vlrFileID ne !NULL then begin
+  
+    vlrByteSize = self->getvlr(/vlrByteSize)
+    rB = 0L
+    wB = 0L
+    posVlrArray = 0L
+    for x=0, self.getHeaderProperty(/numberOfVLR)-1 do begin
 
+      Openr, rLun, vlrFileID[x], /get_lun
+      dum = Bytarr(vlrByteSize[x])
+      Readu, rLun, dum
+      Point_lun, -rLun, r
+      rB += r
+      Close, rLun
+      Writeu, lasLun,dum
+      Point_lun, -lasLun, w
 
-;+
-; Restore the original loaded data for the general index
-;
-; :Category:
-; 	LAS
-;
-; :Return:
-; 	1
-;
-;	:Uses:
-;		dum = lasobj.restore()
-;
-;	:Example:
-;		dum = lasobj.restore()
-;
-; :History:
-; 	Development history
-;
-; :Author: antoine
-;-
-Function fleurDeLas::restoreData
+      if x eq 0 then begin
+        wB += w-posHeader
+      endif else begin
+        wB += (w - wB)
+      endelse
+    endfor
+    if rB eq wB-posHeader then begin
+      byte1 = wB-posHeader
+      self.Out->print, 1, "Variable Length Records successfully written..."
+      self.Out->print, 1, Strcompress(String(byte1),/remove_all) + " bytes have been written..."
+    endif else begin
+      self.Out->print, 2, "Something wrong with the Variable Length Records block..."
+    endelse
+  
+  endif else begin
+    
+    ; No VLR write - length set to 0
+    byte1 = 0
+    
+  endelse
+
+
+  self.Out->print, 1, "Checking file integrity..."
+  totalBytesWritten = posHeader + byte1 ;+ byte2 + byte3 + byte4 + byte5 + byte6
+  if lasHeader.Dataoffset eq totalBytesWritten then self.Out->print, 1, "File integrity pass..." else begin
+    self.Out->print, 2, "File integrity fail..."
+    self.Out->print, 2, Strcompress(String(totalBytesWritten),/remove_all)+" bytes have been written so far, or the file header stipulates "+Strcompress(String(lasHeader.Dataoffset),/remove_all)+" bytes..."
+    if lasHeader.Dataoffset-totalBytesWritten eq 2 then self.Out->print, 1, "The header is followed by 2 user-defined bytes..."
+    self.Out->print, 2, "Moving "+Strcompress(String(lasHeader.Dataoffset-totalBytesWritten),/remove_all)+" bytes ahead..."
 
-  dum = self.getData(pointNumber = (*self.lasDataIndBackup))
-  return, 1
-  
-End
+    Point_lun, -lasLun, actualPos
+    Point_lun, lasLun, actualPos + (lasHeader.Dataoffset-totalBytesWritten)
 
+    self.Out->print, 2, "Done... resuming writting process..."
+  endelse
+
+  pointSize = self->getPointSize()
+  theoriticalDataBlockSize = pointSize * lasHeader.Npoints
+  ;print, theoriticalDataBlockSize
 
+  Point_lun, -lasLun, posBeforeDataBlock
 
-;+
-; This function looks for a file based on the file name and a provided extension.
-; It will returns 1 if the file exits and 0 if not.
-;
-; :Category:
-; 	GENERAL
-;
-; :Return:
-;   Binary value, 1 the new file with that extention exist, 0 that new file doesn't exist
-;
-;	:Uses:
-;   dum = Obj.lookingForFile(filebasename, ext)
-;
-;	:Example:
-;		exist = self.lookingForFile(inFile, '.tid', tileFileName)
-;
-; :Params:
-;    basename : in, string, type = string
-;     Represents the original path file name
-;    ext : in, required, type = string
-;     file extention '.xxx' to add at the end of the name
-;    tileFileName: in, required, type=string
-;     Represents the new file name
-;
-; :History:
-;   February 2014
-;     - add
-;
-; :Author: antoine
-;-
-Function fleurDeLas::lookingForFile, basename, ext, tileFileName
+
+  self.Out->print, 1, "Writing points data records..."
+
+  if N_elements(id) ne 0 then begin
+    self.Out->print, 1, "Using index for the data records..."
+    data = self->getData(pointNumber = id)
+  endif else begin
+    if n_elements(selected) ne 0 then begin
+      self.Out->print, 1, "Writing loaded data records..."
+      data = *(self.lasData)
+    endif else begin
+      self.Out->print, 1, "Writing all data records..."
+      data = self->getData(/all)
+    endelse
+  endelse
+
 
-  if strlowcase(!version.OS_NAME) eq "linux" or strlowcase(!version.OS_NAME) eq "mac os x" then spath='/' else spath='\'
-  sep=strcompress(strmid(spath, 0, 1,/reverse_offset))
-  path = file_dirname(basename)
-  file = file_basename(basename)
-  tileFileName = strcompress( path + spath + strmid(file, 0, strpos(file, '.', /reverse_search )) + ext)
-  
-  exist = file_test(tileFileName)
-  
-  return, exist
+  Writeu, lasLun, data
+
+
+  Point_lun, -lasLun, posAfterDataBlock
 
-End
+  byte7 = posAfterDataBlock-posBeforeDataBlock
+
+  self.Out->print, 1, "Checking file integrity..."
+  fileIntegrity = theoriticalDataBlockSize - byte7
+  if fileIntegrity eq 0 then self.Out->print, 1, "File integrity pass..." else begin
+    self.Out->print, 3, "File integrity fail..."
+  endelse
+
+
+
+  ; Checking if the file have waveform information
+  if Ptr_valid(temp01) then begin
+
+    self.Out->print, 1, "Position before waveform block: ", posAfterDataBlock
+    self.Out->print, 1, "What the header helds", lasHeader.Startwaveform
+
+    waveformBlock = self->getWave(/all)
+    waveformHeader = self->getEVlr(/header)
+
+    self.Out->print, 1, "Size information of the Wave Packet: ", Size(waveformBlock)
+
+    self.Out->print, 1, "Writing waveforms header (EVLR header)..."
 
+    Writeu, lasLun, waveformHeader
+    Point_lun, -lasLun, posWaveformHeader
+    self.Out->print, 1, "Amount of bytes written for the waveform header: "+Strcompress(String(posWaveformHeader-posAfterDataBlock),/remove_all)
+
+    self.Out->print, 1, "Writing waveforms header (EVLR header)..."
+    Writeu, lasLun, Byte(waveformBlock)
+    Point_lun, -lasLun, posWaveformBlock
 
+    self.Out->print, 1, "Amount of bytes written for the waveform block: "+Strcompress(String(posWaveformBlock-posWaveformHeader),/remove_all)
+
+  endif
+
+  self.Out->print, 1, "Finilizing the file..."
 
-Function fleurDeLas::readTile, outFile=outFile
-
-  ; start time
-  T = SYSTIME(1)
-  
-  ; If a file name is provided that look for it
-  if n_elements(outFile) ne 0 then begin
-    tileFileName = outFile
-    exist = file_test(tileFileName)
-  endif else begin
-    inFile = self.lasFilePath
-    exist = self.lookingForFile(inFile, '.tid', tileFileName)
-  endelse
-  
-  if exist eq 1 then begin
-  
-    ; Read the file
-    
-    ; Tiling the data & writing the data into a file
-    openr, rlun, tileFileName, /get_lun
-    nRecords = 0UL
-    readu, rlun, nRecords
-    ;print, 'nRecords:', nRecords
-    box = dblarr(4)
-    readu, rlun, box
-    
-    ; Defining the Tile index structure
-    baseTileStructure = {tileNumber:0UL, index:ptr_new(), off:ptr_new()}
-    tileStructure = replicate(baseTileStructure, nRecords)
-    
-    nTile = 0UL
-    for d=0,nRecords-1,1 do begin
-    
-      readu, rlun, nTile
-      ;print, 'Tile index:', nTile
-      tileStructure[d].tileNumber = nTile
-      nElements = 0UL
-      readu, rlun, nElements
-      ;print, 'nElements:', nElements
-      dumArray = ulonarr(nElements)
-      readu, rlun, dumArray
-      tileStructure[d].index = ptr_new(dumArray)
-      dumArray = bytarr(nElements)
-      readu, rlun, dumArray
-      tileStructure[d].off = ptr_new(dumArray)
-      
-    endfor
-    
-    free_lun, rlun, /FORCE
-    
-    ; Putting the tile structure in the core data
-    self.lasNTiles = ulong(nRecords)
-    self.lasDataTile = ptr_new(tileStructure)
-    self.lasTileExtent = box
-    
-    self.out->print,1, strcompress('Reading tile file done...')
-    self.out->print,1, strcompress('Time :'+string(SYSTIME(1) - T) +' Seconds')
-    
-  endif else begin
-    
-    self.out->print, 2, strcompress('No file found, creating one...')
-    self.tileData, self.xTile, self.yTile, self.lasDataExtent
-    
-   Return, 0
-    
-  endelse
-  
-  Return, 1
-  
-End
-
-
-
-
-;+
-; This method write a tile file
-;
-; :Category:
-; 	LAS
-;
-; :Return:
-; 	Writes a binary file on the disk
-;
-;	:Uses:
-;		The call method
-;
-;	:Example:
-;	  To write the file at the default location
-;		 dum = lasobj.writeTile()
-;		To write the file at a specific location
-;		 dum - lasobj.writeTile(outFile = '/path/to/the/file')
-;
-;
-; :Keywords:
-;    outFile = int, optional, type=string
-;       path file name
-;
-; :History:
-; 	Development history
-;
-; :Author:
-;   Antoine Cottin
-;-
-Function fleurDeLas::writeTile, outFile=outFile
-
-  T = SYSTIME(1)
-  
-  ; If a file name is provided that look for it
-  if n_elements(outFile) ne 0 then begin
-    tileFileName = outFile
-    exist = file_test(tileFileName)
-  endif else begin
-    inFile = self.lasFilePath
-    exist = self.lookingForFile(inFile, '.tid', tileFileName)
-  endelse
-  
-  
-  self.out->print,1, 'Writing Tile Data File...'
-  self.out->print,2, 'Be aware that any previous tile file will be overwrite...'
-  ;exist = self.lookingForFile(self.lasFilePath, '.tid', tileFileName)
-  
-  tileStructure = self.getTileIndex()
-  
-  ; Defining the Tile index structure
-  ;baseTileStructure = {tileNumber:0, index:ptr_new(), off:ptr_new()}
-  ;baseTileStructure = {tileNumber:0, index:ptr_new(), histogram:lonarr(10)}
-  ;tileStructure = replicate(baseTileStructure, nX * nY)
-  
-  ; Tiling the data & writing the data into a file
-  openw, wlun, tileFileName, /get_lun
-  ; Writing the number of records - initialize
-  writeu, wlun, ulong(self.lasNTiles) ;0UL
-  ; Writting the geographical extent of the tiling
-  writeu, wlun, double(self.lasTileExtent)
-  
-  for i = 0, self.lasNTiles-1, 1 do begin
-    
-;    writeu, wlun, ulong(tileStructure[i].tileNumber)
-;    writeu, wlun, ulong(n_elements((*tileStructure[i].index)))
-;    writeu, wlun, ulong( (*(tileStructure.[i].index)) )
-;    writeu, wlun, byte( ((*(tileStructure[i].off))) )
-
-    writeu, wlun, ulong( (tileStructure.tileNumber)[i] )
-    writeu, wlun, ulong(n_elements( (*(tileStructure.index)[i]) ))
-    writeu, wlun, ulong( (*(tileStructure.index)[i]) )
-    writeu, wlun, byte( (*(tileStructure.off)[i]) )
-
-  endfor
-
-  free_lun, wlun, /FORCE
-  
-  self.out->print,1, strcompress('Writing the tiling data done...')
-  self.out->print,1, strcompress('Time :'+string(SYSTIME(1) - T) +' Seconds')
-  
-  Return, 1
-  
-End
-
-
-
-
-;+
-; Tiles the LAS file.
-; The procedure will first search for an existing Tile InDex file (.TID).
-; If the file is found it is read and assign to the object.
-; If the file is not found, it will create it and assign it to the object.
-; For now the tile size (100 m x 100 m is hard coded but is meant to be change in the future.
-; To get the tile index, use the method fleurDeLas::getTileIndex().
-;
-; :Categories:
-;   GENERAL
-;   
-; :Returns:
-;   Nothing
-;
-; :Uses:
-;   Obj->tileData
-;
-; :Examples:
-;   For Example::
-;
-;     setup the object
-;       lasObj = obj_new('fleurDeLas')
-;
-;     load the 5th flightline of survey from December 5th 2003
-;       lasObj->tileData
-;       
-;  :History:
-;   February 2014
-;     - add an index field in the tile structure
-;     - add bounding box option
-;
-;-
-;+
-; :Description:
-;    Describe the procedure.
-;
-; :Category:
-; 	What is the general purpose of this method
-;
-; :Return:
-; 	If any, what is the output of this method
-;
-;	:Uses:
-;		The call method
-;
-;	:Example:
-;		A quick example on how to use this method
-;
-; :Params:
-;    xTile
-;    yTile
-;    box
-;
-;
-;
-; :History:
-; 	Development history
-;
-; :Author: antoine
-;-
-Pro fleurDeLas::tileData, xTile, yTile, box, outFile = outFile
-
-; start time
-T = SYSTIME(1)
-
-; If a file name is provided that look for it
-if n_elements(outFile) ne 0 then begin
-  tileFileName = outFile
-  exist = file_test(tileFileName)
-endif else begin
-  inFile = self.lasFilePath
-  exist = self.lookingForFile(inFile, '.tid', tileFileName)
-endelse
-
-
-
-if exist eq 1 then begin
-  
-  ; Read the file
-  dum = self.readTile()
-  
-;+
-;  ; Tiling the data & writing the data into a file
-;  openr, rlun, tileFileName, /get_lun
-;  nRecords = 0UL
-;  readu, rlun, nRecords
-;  ;print, 'nRecords:', nRecords
-;  box = dblarr(4)
-;  readu, rlun, box
-;  
-;  ; Defining the Tile index structure
-;  baseTileStructure = {tileNumber:0UL, index:ptr_new(), off:ptr_new()}
-;  tileStructure = replicate(baseTileStructure, nRecords)
-;  
-;  nTile = 0UL
-;  for d=0,nRecords-1,1 do begin
-;    
-;    readu, rlun, nTile
-;    ;print, 'Tile index:', nTile
-;    tileStructure[d].tileNumber = nTile
-;    nElements = 0UL
-;    readu, rlun, nElements
-;    ;print, 'nElements:', nElements
-;    dumArray = ulonarr(nElements)
-;    readu, rlun, dumArray
-;    tileStructure[d].index = ptr_new(dumArray)
-;    dumArray = bytarr(nElements)
-;    readu, rlun, dumArray
-;    tileStructure[d].off = ptr_new(dumArray)
-;    
-;  endfor
-;  
-;  free_lun, rlun
-;  
-;  ; Putting the tile structure in the core data
-;  self.lasNTiles = ulong(nRecords)
-;  self.lasDataTile = ptr_new(tileStructure)
-;  self.lasTileExtent = box
-;-
-
-  self.out->print,1, strcompress('Reading tile file done...')
-  self.out->print,1, strcompress('Time :'+string(SYSTIME(1) - T) +' Seconds')
-
-endif else begin
-  
-;  dum = self.writeTileData()
-;+
-  ; Create the file
-  ; If no tile size is provided then use the one store into the object
-  if n_elements(xTile) eq 0 then tileSizeX = self.xTile else tileSizeX = xTile & self.xTile = xTile
-  if n_elements(yTile) eq 0 then tileSizeY = self.yTile else tileSizeY = YTile & self.yTile = yTile
-
-  self.out->print,1, strcompress('Starting Tile the data...')
-  
-  if ptr_valid(self.lasData) then begin
-  
-    ; Getting the bounding box of the LAS file - added the box as parameter to cut the data
-    if n_elements(box) eq 0 then box = self->getHeaderProperty(/boundingBox)
-    
-    deltaX = ( box[0] - box[1] )
-    deltaY = ( box[2] - box[3] )
-    
-    nX = ceil( deltaX / tileSizeX )
-    nY = ceil( deltaY / tileSizeY )
-    
-    ; if the data cover is smaller than the tile size, set it up to 1
-    if nX eq 0 then nX = 1
-    if nY eq 0 then nY = 1
-    
-    roundUpX = deltaX / nX
-    roundUpY = deltaY / nY
-    
-    newXBox = ( ( indgen(nX+1) * roundUpX ) ) + box[1]
-    newYBox = ( ( indgen(nY+1) * roundUpY ) ) + box[3]
-    
-    ; Defining the Tile index structure
-    baseTileStructure = {tileNumber:0, index:ptr_new(), off:ptr_new()}
-    ;baseTileStructure = {tileNumber:0, index:ptr_new(), histogram:lonarr(10)}
-    tileStructure = replicate(baseTileStructure, nX * nY)
-    
-  ;  ; Tiling the data & writing the data into a file
-  ;  openw, wlun, tileFileName, /get_lun
-  ;  ; Writing the number of records - initialize
-  ;  writeu, wlun, 0UL
-  ;  ; Writting the geographical extent of the tiling
-  ;  writeu, wlun, double(box)
-    
-    loop = 0L
-    tileWithData = 0UL
-    for i=0,nY+1-2,1 do begin
-      for j=0,nX+1-2,1 do begin
-      
-      print, [newXBox[j+1], newXBox[j], newYBox[i+1], newYBox[i]]
-      dumData = self->getData(boundingBox = [newXBox[j+1], newXBox[j], newYBox[i+1], newYBox[i]])
-      selectedDataIndex = self->getSelectedDataIndex()
-      tileStructure[loop].tileNumber = loop
-      tileStructure[loop].index = ptr_new(selectedDataIndex) 
-      tileStructure[loop].off = ptr_new(bytarr(n_elements(selectedDataIndex)))
-       
-  ;    if ptr_valid(tileStructure[loop].index) then begin
-  ;    writeu, wlun, ulong(tileStructure[loop].tileNumber)
-  ;    writeu, wlun, ulong(n_elements(selectedDataIndex))
-  ;    writeu, wlun, ulong(selectedDataIndex)
-  ;    writeu, wlun, bytarr(n_elements(selectedDataIndex))
-  ;    tileWithData += 1UL
-  ;    
-  ;    endif
-          
-      loop = loop + 1
-      
-      endfor
-    endfor
-    
-  ;  ; Writing the tile index file
-  ;  point_lun, wlun, 0
-  ;  writeu, wlun, ulong(tileWithData)
-  ;  free_lun, wlun
-    
-    ; Putting the tile structure in the core data
-    self.lasNTiles = ulong(nX * nY)
-    self.lasDataTile = ptr_new(tileStructure)
-    self.lasTileFileName = tileFileName
-  
-    
-    self.out->print,1, strcompress('Tiling done...')
-    self.out->print,1, strcompress('Time :'+string(SYSTIME(1) - T) +' Seconds')
-    
-    dum = self.writeTileData()
-    
-    endif else begin
-    
-    self.out->print,2, "No data load !"
-    
-  endelse
-
-  
-endelse
-
-End
-
-
-
-;+
-; Display information on object's methods.
-;
-; :Categories:
-;   GENERAL
-;   
-; :Returns:
-;   Display procedures, functions and instance data of the object. 
-;
-; :Uses:
-;   Obj->help
-;
-; :Examples:
-;   For Example::
-;
-;     setup the object
-;       lasObj = obj_new('fleurDeLas')
-;
-;     Call for help on the object
-;       lasObj->help
-;
-;-
-Pro fleurDeLas::help
-
-  help, self, /objects
-  return
-
-End
-
-
-
-;+
-; Cleanup the object. This method is call automatically using the obj_destroy method.
-;
-; :Categories:
-;   GENERAL
-;   
-; :Returns:
-;   Nothing
-;
-; :Uses:
-;   obj_destroy, Obj
-;
-; :Examples:
-;     setup the object
-;       lasObj = obj_new('fleurDeLas')
-;
-;     Destroying the object
-;       obj_destroy, lasObj
-;       
-;-
-Pro fleurDeLas::cleanup
-
-  Compile_opt idl2
-   
-  ; Removing the temporary files
-  self.out->print,1 , 'Destroying fleurDeLas object...'
-  self.out->print,1 , 'Removing temporary files...'
-<<<<<<< HEAD
-  ;CD, '~/IDLWorkspace83/Saints/'
-=======
-  CD, self.rootPath
->>>>>>> 3f3e9847
-  ; Removing a temp file
-  
-  if strlowcase(!version.os_family) eq 'unix' then begin
-    command = 'rm -r '+ self.tempDirPath
-  spawn, command
-  endif else begin
-    command = 'del /F /Q '+ self.tempDirPath
-  spawn, command
-  endelse
-  
-  
-  ; Freeing all data member pointers
-  self.out->print,1 , 'Cleaning memory...'
-  ptr_free, $
-  self.lasHeader,$
-  self.lasDataStr,$
-  self.getDataIndex,$
-  self.lasData,$  
-  self.lasDataIndBackup,$
-  self.lasDataTile,$
-  self.lasWaveDsptrHdr,$
-  self.lasWaveEvlrHeader,$
-  self.lasWave,$
-  self.vlrFileID,$
-  self.vlrByteSize,$
-  self.vlrId,$
-  self.vlrArr,$
-  self.selectArray
-  
-  ; Destroying the consoleOutput object
-  self.out->print,1 , 'Destroying remaining objects...'
-  self.out->print,1 , 'Bye :)'
-  obj_destroy, self.out
-  
-End
-
-
-
-;+
-; :Hidden:
-;
-;-
-Pro fleurDeLas::testArg, boundingBox=b, pointNumber=v, all=all
- 
-if arg_present(boundingBox) then print, "boundingBox argument present"
-if n_elements(b) ne 0 then print, b 
-if n_elements(v) ne 0 then print, v 
-if keyword_set(all) then print, "Keyword /all sets"
-
-;Pro xyz, a, b, test = t, value = v
-;
-;if n_elements(t) ne 0 then print, t
-;if n_elements(v) ne 0 then print, v
-;
-;if arg_present(a) then print, "Arg a present"
-;if arg_present(b) then print, "Arg b present"
-;
-;
-;End
-
-End
-
-
-
-;+
-; This function build the folder path for a specific type of data specify as argument.
-;
-; :Categories:
-;   ARSF-NERC
-;
-; :Uses:
-;   Obj->projectPathBuilder(_ref_extra=pathType,day=surveyDay)
-;
-; :Examples:
-;   For examples::
-;
-;       To create the path and list files of all the LAS 1.3 files that have been collected on day 208
-;
-;         Result=Obj->projectPathBuilder(/LIDAR_LAS13,DAY='208')
-;
-;
-; :Keywords:
-;   day : in, required, type=string 
-;
-; 
-;   _ref_extra : in, required, type=string
-;     /DEM_BNG, /DEM_WGS84, /LIDAR_ASCII, /LIDAR_LAS10, /LIDAR_LAS13, /NAVIGATION, /CAMERA_LOG, /CAMERA_PHOTO, /CAMERA_THUMB
-;
-;
-; :Returns:
-;
-;       Return an strarr[fileNamePath,fileNameSearch] where:
-;
-;         fileNamePath: is the absolute path of the selected data type
-;         
-;         fileNameSearch: is the root name of the selected data type
-;
-;-
-Function fleurDeLas::projectPathBuilder,_ref_extra=pathType,day=surveyDay
-
-  Compile_opt idl2
-  
-   
-  ; setting the root name of the file directory
-  if strlowcase(!version.os) eq 'linux' then begin
-    root='/mnt/urban-bess/Working_data'
-    osPathSep=path_sep()
-    
-  endif else begin
-    root='Z:\Working_data'
-    osPathSep=path_sep()
-    
-  endelse
-  
-  ; TODO: root and the below variables should be store in a file for easy interpolarity embedded this information into the XML file
-  project='RG12_10'
-  project_year='2012'
-  projectNameSep='-'
-  processDate='201[2,3]????'
-  
-  
-  if (n_elements(pathType) eq 0) then begin
-    print, 'An argument is required...'
-    print, 'Ending process...'
-    ;return,0
-  endif else begin
-  
-    case 1 of
-    
-      strlowcase(pathType) eq "dem_bng": begin
-        searchPath=['lidar','dem']
-        fileNamePath=root+osPathSep+project+projectNameSep+surveyDay+$
-          projectNameSep+searchPath[0]+osPathSep+searchPath[1]
-        ;print,fileNamePath
-        fileNameSearch='*ASTER-bng.dem'
-        result=[fileNamePath,fileNameSearch]
-      end
-      
-      strlowcase(pathType) eq "dem_wgs84": begin
-        searchPath=['lidar','dem']
-        fileNamePath=root+osPathSep+project+projectNameSep+surveyDay+$
-          projectNameSep+searchPath[0]+osPathSep+searchPath[1]
-        ;print,fileNamePath
-        fileNameSearch='*ASTER-wgs84_latlong.dem'
-        result=[fileNamePath,fileNameSearch]
-      end
-      
-      strlowcase(pathType) eq "lidar_ascii": begin
-        searchPath=['lidar','flightlines','ascii']
-        fileNamePath=root+osPathSep+project+projectNameSep+surveyDay+$
-          projectNameSep+searchPath[0]+osPathSep+searchPath[1]+osPathSep+searchPath[2]
-        ;print,fileNamePath
-        fileNameSearch='*.txt'
-        result=[fileNamePath,fileNameSearch]
-      end
-      
-      strlowcase(pathType) eq "lidar_las10": begin
-        searchPath=['lidar','flightlines','las1.0']
-        fileNamePath=root+osPathSep+project+projectNameSep+surveyDay+$
-          projectNameSep+searchPath[0]+osPathSep+searchPath[1]+osPathSep+searchPath[2]
-        ;print,fileNamePath
-        fileNameSearch='*.LAS'
-        result=[fileNamePath,fileNameSearch]
-      end
-      
-      strlowcase(pathType) eq "lidar_las13": begin
-        searchPath=['lidar','flightlines','las1.3']
-        fileNamePath=root+osPathSep+project+projectNameSep+surveyDay+$
-          projectNameSep+searchPath[0]+osPathSep+searchPath[1]+osPathSep+searchPath[2]
-        ;print,fileNamePath
-        fileNameSearch='*.LAS'
-        result=[fileNamePath,fileNameSearch]
-      end
-      
-      strlowcase(pathType) eq "navigation": begin
-        searchPath=['lidar','navigation']
-        fileNamePath=root+osPathSep+project+projectNameSep+surveyDay+$
-          projectNameSep+searchPath[0]+osPathSep+searchPath[1]
-        ;print,fileNamePath
-        fileNameSearch='*.sol'
-        result=[fileNamePath,fileNameSearch]
-      end
-      
-      strlowcase(pathType) eq "sup": begin
-        searchPath=['lidar','navigation']
-        fileNamePath=root+osPathSep+project+projectNameSep+surveyDay+$
-          projectNameSep+searchPath[0]+osPathSep+searchPath[1]
-        ;print,fileNamePath
-        fileNameSearch='*.sup'
-        result=[fileNamePath,fileNameSearch]
-      end
-      
-      strlowcase(pathType) eq "camera_log": begin
-        searchPath=['camera','eventfile']
-        fileNamePath=root+osPathSep+project+projectNameSep+surveyDay+$
-          projectNameSep+searchPath[0]+osPathSep+searchPath[1]
-        ;print,fileNamePath
-        fileNameSearch='*.csv'
-        result=[fileNamePath,fileNameSearch]
-      end
-      
-      strlowcase(pathType) eq "camera_photo":begin
-      searchPath=['camera','photographs']
-      fileNamePath=root+osPathSep+project+projectNameSep+surveyDay+$
-        projectNameSep+searchPath[0]+osPathSep+searchPath[1]
-      ;print,fileNamePath
-      fileNameSearch='*.tif'
-      result=[fileNamePath,fileNameSearch]
-    end
-    
-    strlowcase(pathType) eq "camera_thumb":begin
-    searchPath=['camera','thumbnails']
-    fileNamePath=root+osPathSep+project+projectNameSep+surveyDay+$
-      projectNameSep+searchPath[0]+osPathSep+searchPath[1]
-    ;print,fileNamePath
-    fileNameSearch='*.jpg'
-    result=[fileNamePath,fileNameSearch]
-  end
-  
-  ;hyperspectral - TBD
-  
-  ELSE: begin
-    print,'Nothing to return...'
-    result=['TBD','TBD']
-  end
-  
-endcase
-
-
-endelse
-
-return, result
-
-
-End
-
-
-;+
-; This procedure is obsolete
-;
-; :Returns:
-;   Nothing
-;
-; :Hidden:
-;-
-Pro fleurDeLas::loadWave
-
-; Check if the waveforms are inside the LAS file if not find the wave file and open it
- 
-
-; Make sure that all packet size are the same size using stdev
-; Make sure that all the waveform are consecutive
-; point lun to first record and readu :: ((*(self.lasData)).offsetWaveData)
-
-openr, inputLun, self.lasFilePath, /get_lun, /swap_if_big_endian
-
-; Checking if all the packet have the same size
-; A consecutive order equal to the point one is assumed if all the offsetWaveData fields are the same
-;checkSize = (((*(self.lasData)).wpacketsize)[*(self.getDataIndex)])-temporary(shift( ((*(self.lasData)).wpacketsize)[*(self.getDataIndex)], -1))
-;if total(checkSize) eq 0.0 then packetSize = ((*(self.lasData)).wpacketsize)[0]
-;checkStart = (((*(self.lasData)).offsetWaveData)[*(self.getDataIndex)])-temporary(shift( ((*(self.lasData)).offsetWaveData)[*(self.getDataIndex)], -1))
-;if total(checkStart) eq 0.0 then waveStart = ((*(self.lasData)).offsetWaveData)[0]
-
-packetSize = ((*(self.lasData)).wpacketsize)[0]
-waveStart = ((*(self.lasData)).offsetWaveData)[0]
-
-tempWaveStr = {waveStruc,wave:bytarr(256)}
-tempWave = replicate(tempWaveStr,n_elements(*(self.getDataIndex)))
-point_lun, inputLun, ((*(self.lasHeader)).startWaveform + waveStart + (long((*(self.getDataIndex))[0]) * long(packetSize)))
-readu, inputLun, tempWave
-
-
-
-free_lun, inputLun
-
-self.lasWave = ptr_new(tempWave)
-
-
-End
-
-
-
-;+
-; Init the fleurDeLas Object.
-;
-; :Categories:
-;   GENERAL
-;   
-; :Returns:
-;   an object
-;
-; :Uses:
-;   Obj = obj_new('fleurDeLas')
-;
-; :Examples:
-;   For Example::
-;
-;     Setup the object:
-;       lasObj = obj_new('fleurDeLas')
-;
-;-
-Function fleurDeLas::init
-
-  Compile_opt idl2
-  
-;  self.out = obj_new('consoleOutput')
-  ; Initializing the object
-  return, 1
-
-End
-
-
-
-;+
-; This function selects specific field(s) from the LAS point structure.
-; It is call internally by the GET methods that retreive points.
-; 
-; THIS FUNCTION IS TEMPORARY DISABLE AS IT PRODUCES ERRORS.
-; 
-; :Categories:
-;   GENERAL
-;   
-; :Returns:
-;   An array of structure compose of the selected field(s).
-;
-; :Uses:
-;   Result=Obj->lasPointFieldSelector(tempData, _ref_extra=ex, out)
-;
-; :Examples:
-;   For Example::
-;
-;     Setup the object:
-;       lasObj = obj_new('fleurDeLas')
-;       
-;     Load a LAS file:
-;       lasObj->loadDataWithPath, '/path/to/the/file.LAS'
-;       
-;     Get all the data and return only the coordinate fields (X, Y, Z):
-;       Data = lasObj->getData(/all, ['easting', 'northing', 'elevation'])
-;     
-; :Params:
-;   tempData : in, required, type=array of structure
-;     This is an array of structure that represent sub-set of point(s) return by a GET method.
-;   out : in, required, type=obj
-;     The console output object required to print out the log message.
-; 
-; :Keywords:
-;   _ref_extra : in, optional, type=strarr
-;     A string array that describ the field(s) that need to be return. 
-;     If not string array is present, then all the fields are return.
-;   
-;-
-Function fleurDeLas::lasPointFieldSelector, tempData, _ref_extra=ex, out
-
-;if n_elements(ex) eq 0 then keyList = strlowcase(tag_names(tempData)) else keyList = strlowcase(ex)
-;tagList = strlowcase(tag_names(tempData))
-;nkeyList = n_elements(keyList)
-;
-;;/allField
-;
-;flag = 0
-;
-;for o=0,nKeyList-1,1 do begin
-;
-;  validCheck = where(keyList[o] eq tagList, validCount)
-;  
-;    if validCount ne 0 then begin
-;    
-;      if flag eq 0 then begin
-;        
-;        data = create_struct(tagList[validCheck],tempData.(validCheck))
-;        flag = 1
-;        
-;      endif else begin
-;      
-;        data = create_struct(data, tagList[validCheck],tempData.(validCheck))
-;        
-;      endelse
-;      
-;    endif else begin
-;    
-;      self.out->print,2, strcompress("Keyword " + string(keyList[o]) + " not found into point structure tags name...")
-;      self.out->print,2, strcompress("Ignoring " + string(keyList[o]) + " keyword...")
-;      ;return, 0
-;            
-;    endelse
-;    
-;endfor
-
-data = tempData
-
-out->print,1, "Return Point Structure description:"
-out->printArray,1, tag_names(data)
-return, data
-
-        
-End
-
-
-
-;+
-; This function returns the number of flightlines of a specific survey day
-; 
-; :Categories:
-;   ARSF-NERC, GET
-;
-; :Returns:
-;   An integer equals to the number of flightlines.
-;
-; :Uses:
-;   Result=Obj->getNumberOfFlightline(day=surveyDay)
-;
-; :Examples:
-;   For Example::
-;
-;     Setup the object:
-;       lasObj = obj_new('fleurDeLas')
-;       
-;     Get the number of flightline(s) for the flight on December 5th 2003: 
-;       Result=Obj->getNumberOfFlightline(day=338)
-;
-; :Keywords:
-;   day : in, required, type=string
-;     Julian day of the survey
-;
-;-
-Function fleurDeLas::getNumberOfFlightline, day=surveyDay
-
-  Compile_opt idl2
-  
-  tmp=self->projectpathbuilder(/lidar_las13,day=surveyDay)
-  inputFile=file_search(tmp[0],tmp[1])
-  nLines = n_elements(inputFile)
-  inputFile = 0
-  return, nLines
-  
-End
-
-
-
-;+
-; This function returns the name of the current LAS file loaded in the object.
-;
-; :Categories:
-;   GENERAL, GET
-;
-; :Returns:
-;   A `string` of a fully qualify file path.
-;
-; :Uses:
-;   Result=Obj->getLoadFileName()
-;
-; :Examples:
-;   For Example::
-;
-;     Setup the object:
-;       lasObj = obj_new('fleurDeLas')
-;
-;     Load the 5th flightline of survey from December 5th 2003:
-;       lasObj->loadData, day = '338', flightline = 5
-;       
-;     Get the path and name of the loaded file:
-;       Result = lasObj->getLoadFileName()
-;
-;-
-Function fleurDeLas::getLoadFileName
-
-  return, self.lasFilePath
-
-End
-
-
-
-;+
-; This function returns the number of flightlines of a specific survey day
-;
-; :Categories:
-;   GENERAL, GET
-;
-; :Returns:
-;   An integer equals to the number of flightlines.
-;
-; :Uses:
-;   Result=Obj->getNumberOfFlightline(day=surveyDay)
-;
-; :Examples:
-;   
-;     Define the bounding coordinate for the selection
-;     geoBox = [488401.968647,487901.968647,235421.265389,234921.265386]
-;     
-;     Initialize the object
-;     lasObj = obj_new('fleurDeLas')
-;     
-;     Load the 5th flightline from December 5th 2003 data 
-;     lasObj->loadData, day='338', flightline=5, /QUIET
-;     
-;     Select points that lies inside the bounding box.
-;     Result = lasObj->getData(boundingBox=geoBox)
-;
-; :Keywords:
-;   boundingBox : in, optional, type=dblarr(6)
-;     Geographical limit to filter the data. It can be Easting and/or Northing and/or Elevation values.
-;     The array need to be of one of the following format:
-;       [xMax, xMin, yMax, yMin, zMax, zMin] or,
-;       [zMax, zMin] or,
-;       [zMax] or,
-;       [zMin]
-;   pointNumber : in, optional, type=long
-;     PointNumber can be either one point index (long) and range of continuous points [pointMinIndex, pointMaxIndex],
-;     or a collection of discrete points lonarr(n).
-;   max : in, optional, type=boolean
-;     Set the boundingBox value as the maximum (cutoff) elevation value.
-;     This is a required Keyword if the boundingBox has only one value.
-;   min :
-;     Set the boundingBox value as the minimum (cutoff) elevation value.
-;     This is a required Keyword if the boundingBox has only one value.
-;   all : in, optional, type=boolean
-;     If present, will return all the points of the LAS file.
-;   _ref_extra : in, optional, type=`strarr`
-;     A `strarr[n]` that describ the n field(s) that need to be return.
-;     If n=0 then all the fields are return.
-;
-;-  
-Function fleurDeLas::getData, boundingBox=b, max=max, min=min, pointNumber=v, all=all, _ref_extra=ex
-
-; start time
-T = SYSTIME(1)
-
-   openr, getDataLun, self.lasFilePath, /get_lun, /swap_if_big_endian
-    
-    if n_elements(b) ne 0 then begin
-    
-    self.out->print,1, "Reading the data into memory..."
-    
-    ; Retriving the data packet
-    ;openr, getDataLun, self.lasFilePath, /get_lun, /swap_if_big_endian
-    tempDataStr = replicate(*(self).lasDataStr, (*(self.lasHeader)).nPoints)
-    point_lun, getDataLun, (*(self.lasHeader)).dataOffset
-    readu, getDataLun, tempDataStr
-    ;close, getDataLun
-    tempData = fltarr((*(self.lasHeader)).nPoints,3)
-    tempData[*,0] = (tempDataStr.east * (*(self.lasHeader)).xscale) + (*(self.lasHeader)).xoffset
-    tempData[*,1] = (tempDataStr.north * (*(self.lasHeader)).yscale) + (*(self.lasHeader)).yoffset
-    tempData[*,2] = (tempDataStr.elev * (*(self.lasHeader)).zscale) + (*(self.lasHeader)).zoffset
-    
-       ; checking the that boundingBox is correct and determine which bounding box type is it: geographic or elevation
-       if (n_elements(b) eq 4) or (n_elements(b) eq 2) or (n_elements(b) eq 1) then begin
-    
-        case n_elements(b) of
-          4:begin
-          
-            self.out->print,1,"Filtering data by coordinates..."           
-            
-            ; setting object data extent
-            self.lasDataExtent = b
-            
-            index = where((tempData[*,0] le b[0]) and (tempData[*,0] ge b[1]) and $
-                          (tempData[*,1] le b[2]) and (tempData[*,1] ge b[3]), indexCount)
-            
-            if indexCount ne 0 then data = self->lasPointFieldSelector(tempDataStr(index), _ref_extra=ex, self.out) else data = 0
-            
-            if (size(data))[2] ne 8 then $
-              self.out->print,2, "Nothing return !" else $
-              self.out->print,1, strcompress("Number of point record(s) returned: "+string(indexCount))
-    
-              self.out->print,1, strcompress("Time :"+string(SYSTIME(1) - T) +' Seconds')    
-            
-            end
-          
-          2:begin
-          
-            self.out->print,1, "Filtering data by heights..."
-            
-            index = where((tempData[*,2] le b[0]) and (tempData[*,2] ge b[1]), indexCount)
-            
-            if indexCount ne 0 then data = self->lasPointFieldSelector(tempDataStr(index), _ref_extra=ex, self.out) else data = 0
-            
-            if (size(data))[2] ne 8 then $
-              self.out->print,2, "Nothing return !" else $
-              self.out->print,1, strcompress("Number of point record(s) returned: "+string(indexCount))
-              
-            self.out->print,1, strcompress("Time :"+string(SYSTIME(1) - T) +' Seconds') 
-          
-          end
-          
-          1:Begin
-          
-            if keyword_set(max) then begin
-            
-              index = where((tempData[*,2] le b[0]), indexCount)
-            
-              if indexCount ne 0 then data = self->lasPointFieldSelector(tempDataStr(index), _ref_extra=ex, self.out) else data = 0
-              
-              if (size(data))[2] ne 8 then $
-              self.out->print,2, "Nothing return !" else $
-              self.out->print,1, strcompress("Number of point record(s) returned: "+string(indexCount))
-      
-              self.out->print,1, strcompress("Time :"+string(SYSTIME(1) - T) +' Seconds')
-              
-            endif else begin
-            
-            if keyword_set(min) then begin
-            
-              index = where((tempData[*,2] ge b[0]), indexCount)
-            
-              if indexCount ne 0 then data = self->lasPointFieldSelector(tempDataStr(index), _ref_extra=ex, self.out) else data = 0
-              
-              if (size(data))[2] ne 8 then $
-              self.out->print,2, "Nothing return !" else $
-              self.out->print,1, strcompress("Number of point record(s) returned: "+string(indexCount))
-      
-              self.out->print,1, strcompress("Time :"+string(SYSTIME(1) - T) +' Seconds')
-              
-              endif
-              
-             endelse
-          
-          end
-    
-        endcase 
-        
-        endif else begin
-          free_lun, getDataLun, /FORCE
-          return, 0
-        endelse
-        
-        tempData = 0
-        
-    endif;
-
-    ; pointNumber parameter set -> returning one point selected by it number
-    if n_elements(v) eq 1 then begin
-
-    tempData = assoc(getDataLun, *(self).lasDataStr, (*(self.lasHeader)).dataOffset , /packed)
-    data = self->lasPointFieldSelector((tempData[v]), _ref_extra=ex, self.out)
-    index = v
-    
-    ;self->loadWave
-    
-    self.out->print,1, strcompress("Time :"+string(SYSTIME(1) - T) +' Seconds')
-    
-    endif
-    
-    ; pointNumber parameter set to interval [lowerLimit,upperLimit] -> returning the points within the interval
-    if n_elements(v) eq 2 then begin
-    
-    numbElements = v[1] - v[0]
-      
-      index = lindgen(numbElements) + v[0]
-      
-      tempdum = self->getData(/all)
-      dum = tempdum[index]
-      ;print, dum
-      data = self->lasPointFieldSelector(dum, _ref_extra=ex, self.out)
-      
-      self.out->print,1, strcompress("Number of point record(s) returned: "+string(numbElements))
-      self.out->print,1, strcompress("Time :"+string(SYSTIME(1) - T) +' Seconds')
-      
-    endif
-    
-    ; pointNumber parameter set to an index array [index_array] -> returning the points corresponding to the index
-    if n_elements(v) gt 2 then begin
-    
-    numbElements = n_elements(v)
-
-      ; Much more efficient way to retreive points via INDEX array
-      ;A = ASSOC(getDataLun, *(self).lasDataStr, (*(self.lasHeader)).dataOffset) 
-      tempdum = self->getData(/all)
-      dum = tempdum[v]
-      ;print, dum
-      
-      ;print, 'n elements: ', n_elements(dum)
-      data = self->lasPointFieldSelector(dum, _ref_extra=ex, self.out)
-      
-      index = v
-      
-      self.out->print,1, strcompress("Number of point record(s) returned: "+string(numbElements))
-      self.out->print,1, strcompress("Time :"+string(SYSTIME(1) - T) +' Seconds')
-      
-    endif
-      
-        
-  
-    ; keyword /all set -> returning all the points of the LAS file
-    if keyword_set(all) then begin
-  
-      self.out->print,1,"Formating data..."
-
-      ; Retriving the data packet
-      ;openr, getDataLun, self.lasFilePath, /get_lun, /swap_if_big_endian
-      tempDataStr = replicate(*(self).lasDataStr, (*(self.lasHeader)).nPoints)
-      point_lun, getDataLun, (*(self.lasHeader)).dataOffset
-      readu, getDataLun, tempDataStr
-    
-      ;data = self->lasPointFieldSelector(tempDataStr, _ref_extra=ex, self.out)
-      data=tempDataStr
-      
-      index = lindgen((*(self.lasHeader)).nPoints)
-
-      if (size(data))[2] ne 8 then $
-              self.out->print,2,"Nothing return !" else $
-              self.out->print,1,strcompress("Number of point record(s) returned: " + string((*(self.lasHeader)).nPoints))
-
-      self.out->print,1, strcompress("Time :"+string(SYSTIME(1) - T) +' Seconds')  
-
-    endif
-    
-
-; Updating the selection index table and the data structure array into object
-self.lasData = ptr_new(data)
-;print,index
-self.getDataIndex = ptr_new(index)
-
-free_lun, getDataLun, EXIT_STATUS=exVal, /FORCE
-return, data
-
-
-End
-
-
-
-
-;+
-; This function returns the number of flightlines of a specific survey day
-;
-; :Categories:
-;   GENERAL, GET
-;
-; :Returns:
-;   An integer equals to the number of flightlines.
-;
-; :Uses:
-;   Result=Obj->getNumberOfFlightline(day=surveyDay)
-;
-; :Examples:
-;
-;     Define the bounding coordinate for the selection
-;     geoBox = [488401.968647,487901.968647,235421.265389,234921.265386]
-;
-;     Initialize the object
-;     lasObj = obj_new('fleurDeLas')
-;
-;     Load the 5th flightline from December 5th 2003 data
-;     lasObj->loadData, day='338', flightline=5, /QUIET
-;
-;     Select points that lies inside the bounding box.
-;     Result = lasObj->getData(boundingBox=geoBox)
-;
-; :Keywords:
-;   boundingBox : in, optional, type=dblarr(6)
-;     Geographical limit to filter the data. It can be Easting and/or Northing and/or Elevation values.
-;     The array need to be of one of the following format:
-;       [xMax, xMin, yMax, yMin, zMax, zMin] or,
-;       [zMax, zMin] or,
-;       [zMax] or,
-;       [zMin]
-;   pointNumber : in, optional, type=long
-;     PointNumber can be either one point index (long) and range of continuous points [pointMinIndex, pointMaxIndex],
-;     or a collection of discrete points lonarr(n).
-;   max : in, optional, type=boolean
-;     Set the boundingBox value as the maximum (cutoff) elevation value.
-;     This is a required Keyword if the boundingBox has only one value.
-;   min :
-;     Set the boundingBox value as the minimum (cutoff) elevation value.
-;     This is a required Keyword if the boundingBox has only one value.
-;   all : in, optional, type=boolean
-;     If present, will return all the points of the LAS file.
-;   _ref_extra : in, optional, type=`strarr`
-;     A `strarr[n]` that describ the n field(s) that need to be return.
-;     If n=0 then all the fields are return.
-;
-;-
-Function fleurDeLas::getDataFromSelectedData, boundingBox=b, max=max, min=min, pointNumber=v, all=all, _ref_extra=ex
-
-  ; start time
-  T = SYSTIME(1)
-  
-  openr, inputLun, self.lasFilePath, /get_lun, /swap_if_big_endian
-  
-  if n_elements(b) ne 0 then begin
-  
-    self.out->print,1, "Reading the data into memory..."
-    
-    ; Retriving the data packet
-    ;openr, inputLun, self.lasFilePath, /get_lun, /swap_if_big_endian
-    tempDataStr = replicate(*(self).lasDataStr, (*(self.lasHeader)).nPoints)
-    point_lun, inputLun, (*(self.lasHeader)).dataOffset
-    readu, inputLun, tempDataStr
-    ;close, inputLun
-    tempData = fltarr((*(self.lasHeader)).nPoints,3)
-    tempData[*,0] = (tempDataStr.east * (*(self.lasHeader)).xscale) + (*(self.lasHeader)).xoffset
-    tempData[*,1] = (tempDataStr.north * (*(self.lasHeader)).yscale) + (*(self.lasHeader)).yoffset
-    tempData[*,2] = (tempDataStr.elev * (*(self.lasHeader)).zscale) + (*(self.lasHeader)).zoffset
-    
-    ; checking the that boundingBox is correct and determine which bounding box type is it: geographic or elevation
-    if (n_elements(b) eq 4) or (n_elements(b) eq 2) or (n_elements(b) eq 1) then begin
-    
-      case n_elements(b) of
-        4:begin
-        
-        self.out->print,1,"Filtering data by coordinates..."
-        
-        ; setting object data extent
-        self.lasDataExtent = b
-        
-        index = where((tempData[*,0] le b[0]) and (tempData[*,0] ge b[1]) and $
-          (tempData[*,1] le b[2]) and (tempData[*,1] ge b[3]), indexCount)
-          
-        if indexCount ne 0 then data = self->lasPointFieldSelector(tempDataStr(index), _ref_extra=ex, self.out) else data = 0
-        
-        if (size(data))[2] ne 8 then $
-          self.out->print,2, "Nothing return !" else $
-          self.out->print,1, strcompress("Number of point record(s) returned: "+string(indexCount))
-          
-        self.out->print,1, strcompress("Time :"+string(SYSTIME(1) - T) +' Seconds')
-        
-      end
-      
-      2:begin
-      
-      self.out->print,1, "Filtering data by heights..."
-      
-      index = where((tempData[*,2] le b[0]) and (tempData[*,2] ge b[1]), indexCount)
-      
-      if indexCount ne 0 then data = self->lasPointFieldSelector(tempDataStr(index), _ref_extra=ex, self.out) else data = 0
-      
-      if (size(data))[2] ne 8 then $
-        self.out->print,2, "Nothing return !" else $
-        self.out->print,1, strcompress("Number of point record(s) returned: "+string(indexCount))
-        
-      self.out->print,1, strcompress("Time :"+string(SYSTIME(1) - T) +' Seconds')
-      
-    end
-    
-    1:Begin
-    
-    if keyword_set(max) then begin
-    
-      ;print, "Not scale and translate value:", ((b[0] - (*(self.lasHeader)).zoffset) / (*(self.lasHeader)).zscale)
-      
-      index = where((tempData[*,2] le b[0]), indexCount)
-      
-      if indexCount ne 0 then data = self->lasPointFieldSelector(tempDataStr(index), _ref_extra=ex, self.out) else data = 0
-      
-      if (size(data))[2] ne 8 then $
-        self.out->print,2, "Nothing return !" else $
-        self.out->print,1, strcompress("Number of point record(s) returned: "+string(indexCount))
-        
-      self.out->print,1, strcompress("Time :"+string(SYSTIME(1) - T) +' Seconds')
-      
-    endif else begin
-    
-      if keyword_set(min) then begin
-      
-        index = where((tempData[*,2] ge b[0]), indexCount)
-        
-        if indexCount ne 0 then data = self->lasPointFieldSelector(tempDataStr(index), _ref_extra=ex, self.out) else data = 0
-        
-        if (size(data))[2] ne 8 then $
-          self.out->print,2, "Nothing return !" else $
-          self.out->print,1, strcompress("Number of point record(s) returned: "+string(indexCount))
-          
-        self.out->print,1, strcompress("Time :"+string(SYSTIME(1) - T) +' Seconds')
-        
-      endif
-      
-    endelse
-    
-  end
-  
-endcase
-
-endif else return, 0
-
-tempData = 0
-
-endif;
-
-; pointNumber parameter set -> returning one point selected by it number
-if n_elements(v) eq 1 then begin
-
-  tempData = assoc(inputLun, *(self).lasDataStr, (*(self.lasHeader)).dataOffset , /packed)
-  data = self->lasPointFieldSelector((tempData[v]), _ref_extra=ex, self.out)
-  index = v
-
-  self.out->print,1, strcompress("Time :"+string(SYSTIME(1) - T) +' Seconds')
-  
-endif
-
-; pointNumber parameter set to interval [lowerLimit,upperLimit] -> returning the points within the interval
-if n_elements(v) eq 2 then begin
-
-  numbElements = v[1] - v[0]
-  
-  index = lindgen(numbElements) + v[0]
-  
-  tempdum = self->getData(/all)
-  dum = tempdum[index]
-  ;print, dum
-  data = self->lasPointFieldSelector(dum, _ref_extra=ex, self.out)
-  
-  self.out->print,1, strcompress("Number of point record(s) returned: "+string(numbElements))
-  self.out->print,1, strcompress("Time :"+string(SYSTIME(1) - T) +' Seconds')
-  
-endif
-
-; pointNumber parameter set to an index array [index_array] -> returning the points corresponding to the index
-if n_elements(v) gt 2 then begin
-
-  numbElements = n_elements(v)
-  
-  ; Much more efficient way to retreive points via INDEX array
-  ;A = ASSOC(inputLun, *(self).lasDataStr, (*(self.lasHeader)).dataOffset)
-  tempdum = self->getData(/all)
-  dum = tempdum[v]
-  ;print, dum
-  
-  ;print, 'n elements: ', n_elements(dum)
-  data = self->lasPointFieldSelector(dum, _ref_extra=ex, self.out)
-  
-  index = v
-  
-  self.out->print,1, strcompress("Number of point record(s) returned: "+string(numbElements))
-  self.out->print,1, strcompress("Time :"+string(SYSTIME(1) - T) +' Seconds')
-  
-endif
-
-
-
-; keyword /all set -> returning all the points of the LAS file
-if keyword_set(all) then begin
-
-  self.out->print,1,"Formating data..."
-  
-  ; Retriving the data packet
-  ;openr, inputLun, self.lasFilePath, /get_lun, /swap_if_big_endian
-  tempDataStr = replicate(*(self).lasDataStr, (*(self.lasHeader)).nPoints)
-  point_lun, inputLun, (*(self.lasHeader)).dataOffset
-  readu, inputLun, tempDataStr
-  
-  ;data = self->lasPointFieldSelector(tempDataStr, _ref_extra=ex, self.out)
-  data=tempDataStr
-  
-  index = lindgen((*(self.lasHeader)).nPoints)
-  
-  if (size(data))[2] ne 8 then $
-    self.out->print,2,"Nothing return !" else $
-    self.out->print,1,strcompress("Number of point record(s) returned: " + string((*(self.lasHeader)).nPoints))
-    
-  self.out->print,1, strcompress("Time :"+string(SYSTIME(1) - T) +' Seconds')
-  
-endif
-
-
-; Updating the selection index table and the data structure array into object
-self.lasData = ptr_new(data)
-;print,index
-self.getDataIndex = ptr_new(index)
-
-; Returning requested data
-free_lun, inputLun
-return, data
-
-
-End
-
-
-
-;+
-; This function returns the start and end time of a flightline. Time usually express in GPS time.
-;
-; :Categories:
-;   GENERAL, GET
-;
-; :Returns:
-;   a `dblarr[2]` containing the [startTime, endTime].
-;
-; :Uses:
-;   Result=Obj->getDataTime()
-;
-; :Examples:
-;   For Example::
-;
-;     Setup the object:
-;       lasObj = obj_new('fleurDeLas')
-;       lasObj->loadData, inputFile = /Path/to/las/file
-;       
-;     Get the start & end time of the flightline:
-;       Result = lasObj->getDataTime()
-;
-;-
-Function fleurDeLas::getDataTime
-
-    minTime=min(((*self.lasData).time), max=maxTime)
-    return, [minTime, maxTime]
-    
-End
-
-
-
-;+
-; This function returns a point selection base on class index from the points from a LAS file.
-;
-; :Categories:
-;   GENERAL, GET
-;
-; :Returns:
-;   A lonarr(n) or a array of structure.
-;
-; :Uses:
-;   Result=Obj->getDataFromClass(CLASS=integer)
-;
-; :Examples:
-;
-;     Setup the object:
-;       lasObj = obj_new('fleurDeLas')
-;
-;     Load the 5th flightline of survey from December 5th 2003
-;       lasObj->loadData, day = '338', flightline = 5
-;
-;     Get all the points corresponding to Ground:
-;       Result = lasObj->getDataFromClass(CLASS=2)
-;       
-; :Keywords:
-;   class : in, required, type=integer
-;     Class index as define by ASPRS standard. More information on the classification at
-;     `the ASPRS website <http://www.asprs.org/a/society/committees/lidar/LAS_1-4_R6.pdf>`.
-;   outputId : in, optional, type=boolean
-;     If set, the return is a `lonarr(n)` of the index of the selected points.
-;     If not set, the return is an `array of structure` of the selected points.
-;     
-;-
-Function fleurDeLas::getDataFromClass, class=cl, outputId=outputId
-
-; start time
-T = SYSTIME(1)
-
-openr, inputLun, self.lasFilePath, /get_lun, /swap_if_big_endian
-
-self.out->print,1, "Reading the data into memory..."
-
-; Retriving the data packet
-;openr, inputLun, self.lasFilePath, /get_lun, /swap_if_big_endian
-tempDataStr = replicate(*(self).lasDataStr, (*(self.lasHeader)).nPoints)
-point_lun, inputLun, (*(self.lasHeader)).dataOffset
-readu, inputLun, tempDataStr
-
-self.out->print,1,"Filtering data by classification..."
-
-stringClass = ClassificationID(cl)
-
-self.out->print,1,"Filtering " + strcompress( stringClass ) + "..."
-
-cache = 16b + 8b + 4b + 2b + 1b
-myClassification = tempDataStr.class
-result = cache and myClassification
-
-index = where( result eq cl, indexCount )
-  
-if indexCount ne 0 then data = self->lasPointFieldSelector(tempDataStr(index), _ref_extra=ex, self.out) else data = 0
-
-if (size(data))[2] ne 8 then $
-  self.out->print,2, "Nothing return !" else $
-  self.out->print,1, strcompress("Number of point record(s) returned: "+string(indexCount))
-  
-self.out->print,1, strcompress("Time :"+string(SYSTIME(1) - T) +' Seconds')
-
-; Returning requested data
-free_lun, inputLun
-if keyword_set(outputid) then  begin
-  self.out->print,1, "The returned records are point's index..."
-  return, index
-endif else begin
-  self.out->print,1, "The returned records are point's data..."
-  return, data
-endelse
-
-
-    
-End
-
-
-
-;+
-; This function returns a point selection base on class index from the points loaded in memory.
-;
-; :Categories:
-;   GENERAL, GET
-;
-; :Returns:
-;   A lonarr(n) or a array of structure.
-;
-; :Uses:
-;   Result=Obj->getSelectedDataByClass(CLASS=integer)
-;
-; :Examples:
-;
-;     Setup the object:
-;       lasObj = obj_new('fleurDeLas')
-;
-;     Load the 5th flightline of survey from December 5th 2003
-;       lasObj->loadData, day = '338', flightline = 5
-;
-;     Get all the points corresponding to Ground:
-;       Result = lasObj->getSelectedDataByClass(CLASS=2)
-;       
-; :Keywords:
-;   class : in, required, type=integer
-;     Class index as define by ASPRS standard. More information on the classification at
-;     `the ASPRS website <http://www.asprs.org/a/society/committees/lidar/LAS_1-4_R6.pdf>`.
-;   outputId : in, optional, type=boolean
-;     If set, the return is a `lonarr(n)` of the index of the selected points.
-;     If not set, the return is an `array of structure` of the selected points.
-;     
-;-
-Function fleurDeLas::getSelectedDataByClass, class=cl, outputId=outputId
-
-  ; start time
-  T = SYSTIME(1)
-  
-  ;openr, inputLun, self.lasFilePath, /get_lun, /swap_if_big_endian
-  
-  self.out->print,1, "Reading the data from memory..."
-  
-  if size((*(self.lasData)),/dimensions) ne 0 then begin
-  
-  tempDataStr = (*(self.lasData))
-  
-  self.out->print,1,"Filtering data by classification..."
-  
-  stringClass = ClassificationID(cl)
-  
-  self.out->print,1,"Filtering " + strcompress( stringClass ) + "..."
-  
-  ; Extracting the following bits
-  ; '00011111'
-  cache = 16b + 8b + 4b + 2b + 1b
-  myClassification = tempDataStr.class
-  result = cache and myClassification
-  
-  index = where( result eq cl, indexCount , /NULL)
-  
-  if indexCount ne 0 then data = self->lasPointFieldSelector(tempDataStr(index), _ref_extra=ex, self.out) else data = 0
-  
-  if (size(data))[2] ne 8 then $
-    self.out->print,2, "Nothing return !" else $
-    self.out->print,1, strcompress("Number of point record(s) returned: "+string(indexCount))
-    
-  self.out->print,1, strcompress("Time :"+string(SYSTIME(1) - T) +' Seconds')
-  
-  ; Returning requested data
-  ; The keyword outputid have been setup to avoid the automatic update of the data that would occure in the following case:
-  ; That this function returns an index array of the selected points. If so, a call of getData(pointNumber=indexArray) would be
-  ; require and an update of the store data would happen forbidden another call of this function on the same data set 
-  ; (well without another call of getData(pointNumber=indexArray) to restore 'original' data).
-
-  if keyword_set(outputid) then  begin
-    self.out->print,1, "The returned records are point's index..."
-    return, index
-  endif else begin
-    self.out->print,1, "The returned records are point's data..."
-    return, data
-  endelse
-  
-  endif else return, 0
-  
-  
-  
-End
-
-
-
-;+
-; This function returns a point selection base on the RETURN NUMBER from the points loaded in memory.
-;
-; :Categories:
-;   GENERAL, GET
-;
-; :Returns:
-;   A lonarr(n) or a array of structure.
-;
-; :Uses:
-;   Result=Obj->getSelectedDataByReturnNumber(RETURN_NUMBER=integer)
-;
-; :Examples:
-;
-;     Setup the object:
-;       lasObj = obj_new('fleurDeLas')
-;
-;     Load the 5th flightline of survey from December 5th 2003
-;       lasObj->loadData, day = '338', flightline = 5
-;
-;     Get all the points corresponding to second return:
-;       Result = lasObj->getSelectedDataByReturnNumber(RETURN_NUMBER=2)
-;
-; :Keywords:
-;   return_number : in, required, type=integer
-;     return number as define by ASPRS standard. More information on the classification at
-;     `the ASPRS website <http://www.asprs.org/a/society/committees/lidar/LAS_1-4_R6.pdf>`.
-;   outputId : in, optional, type=boolean
-;     If set, the return is a `lonarr(n)` of the index of the selected points.
-;     If not set, the return is an `array of structure` of the selected points.
-;
-;-
-Function fleurDeLas::getSelectedDataByReturnNumber, return_number=rtnb, outputId=outputId
-
-  ; start time
-  T = SYSTIME(1)
-  
-  ;openr, inputLun, self.lasFilePath, /get_lun, /swap_if_big_endian
-  
-  self.out->print,1, "Reading the data from memory..."
-  
-  if size((*(self.lasData)),/dimensions) ne 0 then begin
-  
-    tempDataStr = (*(self.lasData))
-    
-    self.out->print,1,"Filtering data by return number..."
-    
-    self.out->print,1,"Filtering number " + strcompress( rtnb ) + "..."
-    
-    ; Extracting the following bits
-    ; '00000111'
-    cache = 4b + 2b + 1b
-    tempReturnNumber = tempDataStr.nReturn
-    result = cache and tempReturnNumber
-    
-    index = where( result eq rtnb, indexCount )
-    
-    if indexCount ne 0 then data = self->lasPointFieldSelector(tempDataStr(index), _ref_extra=ex, self.out) else data = 0
-    
-    if (size(data))[2] ne 8 then $
-      self.out->print,2, "Nothing return !" else $
-      self.out->print,1, strcompress("Number of point record(s) returned: "+string(indexCount))
-      
-    self.out->print,1, strcompress("Time :"+string(SYSTIME(1) - T) +' Seconds')
-    
-    ; Returning requested data
-    ; The keyword outputid have been setup to avoid the automatic update of the data that would occure in the following case:
-    ; That this function returns an index array of the selected points. If so, a call of getData(pointNumber=indexArray) would be
-    ; require and an update of the store data would happen forbidden another call of this function on the same data set
-    ; (well without another call of getData(pointNumber=indexArray) to restore 'original' data).
-    
-    if keyword_set(outputid) then  begin
-      self.out->print,1, "The returned records are point's index..."
-      return, index
-    endif else begin
-      self.out->print,1, "The returned records are point's data..."
-      return, data
-    endelse
-    
-  endif else return, 0
-  
-  
-  
-End
-
-
-
-;+
-; This function returns a point selection base on the RETURN NUMBER from the points in a LAS file.
-;
-; :Categories:
-;   GENERAL, GET
-;
-; :Returns:
-;   A lonarr(n) or a array of structure.
-;
-; :Uses:
-;   Result=Obj->getDataFromReturnNumber(RETURN_NUMBER=integer)
-;
-; :Examples:
-;
-;     Setup the object:
-;       lasObj = obj_new('fleurDeLas')
-;
-;     Load the 5th flightline of survey from December 5th 2003
-;       lasObj->loadData, day = '338', flightline = 5
-;
-;     Get all the points corresponding to second return:
-;       Result = lasObj->getDataFromReturnNumber(RETURN_NUMBER=2)
-;
-; :Keywords:
-;   return_number : in, required, type=integer
-;     return number as define by ASPRS standard. More information on the classification at
-;     `the ASPRS website <http://www.asprs.org/a/society/committees/lidar/LAS_1-4_R6.pdf>`.
-;   outputId : in, optional, type=boolean
-;     If set, the return is a `lonarr(n)` of the index of the selected points.
-;     If not set, the return is an `array of structure` of the selected points.
-;
-;-
-Function fleurDeLas::getDataFromReturnNumber, return_number=rtnb, outputId=outputId
-
-  ; start time
-  T = SYSTIME(1)
-  
-  openr, inputLun, self.lasFilePath, /get_lun, /swap_if_big_endian
-  
-  self.out->print,1, "Reading the data into memory..."
-  
-  ; Retriving the data packet
-  ;openr, inputLun, self.lasFilePath, /get_lun, /swap_if_big_endian
-  tempDataStr = replicate(*(self).lasDataStr, (*(self.lasHeader)).nPoints)
-  point_lun, inputLun, (*(self.lasHeader)).dataOffset
-  readu, inputLun, tempDataStr
-  
-  self.out->print,1,"Filtering data by return number..."
-    
-  self.out->print,1,"Filtering number " + strcompress( rtnb ) + "..."
-  
-  ; Extracting bits '00000111'
-  cache = 4b + 2b + 1b
-  tempReturnNumber = tempDataStr.nReturn
-  result = cache and tempReturnNumber
-    
-  index = where( result eq rtnb, indexCount )
-  
-  if indexCount ne 0 then data = self->lasPointFieldSelector(tempDataStr(index), _ref_extra=ex, self.out) else data = 0
-  
-  if (size(data))[2] ne 8 then $
-    self.out->print,2, "Nothing return !" else $
-    self.out->print,1, strcompress("Number of point record(s) returned: "+string(indexCount))
-    
-  self.out->print,1, strcompress("Time :"+string(SYSTIME(1) - T) +' Seconds')
-  
-  ; Returning requested data
-  free_lun, inputLun
-  if keyword_set(outputid) then  begin
-    self.out->print,1, "The returned records are point's index..."
-    return, index
-  endif else begin
-    self.out->print,1, "The returned records are point's data..."
-    return, data
-  endelse
-  
-  
-  
-End
-
-
-
-;+
-; This function returns a point selection base on the RETURN NUMBER from the points loaded in memory.
-;
-; :Categories:
-;   GENERAL, GET
-;
-; :Returns:
-;   A lonarr(n) or a array of structure.
-;
-; :Uses:
-;   Result=Obj->getSelectedDataByNumberOfReturns(RETURN_NUMBER=integer)
-;
-; :Examples:
-;
-;     Setup the object:
-;       lasObj = obj_new('fleurDeLas')
-;
-;     Load the 5th flightline of survey from December 5th 2003
-;       lasObj->loadData, day = '338', flightline = 5
-;
-;     Get all the points corresponding to second return:
-;       Result = lasObj->getSelectedDataByNumberOfReturns(RETURN_NUMBER=2)
-;
-; :Keywords:
-;   return_number : in, required, type=integer
-;     return number as define by ASPRS standard. More information on the classification at
-;     `the ASPRS website <http://www.asprs.org/a/society/committees/lidar/LAS_1-4_R6.pdf>`.
-;   outputId : in, optional, type=boolean
-;     If set, the return is a `lonarr(n)` of the index of the selected points.
-;     If not set, the return is an `array of structure` of the selected points.
-;
-;-
-Function fleurDeLas::getSelectedDataByNumberOfReturns, return_number=rtnb, outputId=outputId
-
-  ; start time
-  T = SYSTIME(1)
-  
-  ;openr, inputLun, self.lasFilePath, /get_lun, /swap_if_big_endian
-  
-  self.out->print,1, "Reading the data from memory..."
-  
-  if size((*(self.lasData)),/dimensions) ne 0 then begin
-  
-    tempDataStr = (*(self.lasData))
-    
-    self.out->print,1,"Filtering data by return number..."
-    
-    self.out->print,1,"Filtering number " + strcompress( rtnb ) + "..."
-    
-    ; Extracting the following bits
-    ; '00000111'
-    cache = 8b + 16b + 32b
-    tempNumberOfReturns = tempDataStr.nReturn
-    result = cache and tempNumberOfReturns
-    
-    index = where( result eq rtnb, indexCount )
-    
-    if indexCount ne 0 then data = self->lasPointFieldSelector(tempDataStr(index), _ref_extra=ex, self.out) else data = 0
-    
-    if (size(data))[2] ne 8 then $
-      self.out->print,2, "Nothing return !" else $
-      self.out->print,1, strcompress("Number of point record(s) returned: "+string(indexCount))
-      
-    self.out->print,1, strcompress("Time :"+string(SYSTIME(1) - T) +' Seconds')
-    
-    ; Returning requested data
-    ; The keyword outputid have been setup to avoid the automatic update of the data that would occure in the following case:
-    ; That this function returns an index array of the selected points. If so, a call of getData(pointNumber=indexArray) would be
-    ; require and an update of the store data would happen forbidden another call of this function on the same data set
-    ; (well without another call of getData(pointNumber=indexArray) to restore 'original' data).
-    
-    if keyword_set(outputid) then  begin
-      self.out->print,1, "The returned records are point's index..."
-      return, index
-    endif else begin
-      self.out->print,1, "The returned records are point's data..."
-      return, data
-    endelse
-    
-  endif else return, 0
-  
-  
-  
-End
-
-
-
-
-Function fleurDeLas::removeOffPoints, tileID, outputId=outputId
-
-  ; start time
-  T = SYSTIME(1)
-  
-  ;openr, inputLun, self.lasFilePath, /get_lun, /swap_if_big_endian
-  
-  self.out->print,1, "Reading the data from memory..."
-  
-  if size((*(self.lasData)),/dimensions) ne 0 or ptr_valid(self.lasDataTile) eq 1 then begin
-  
-    tempDataStr = (*(self.lasData))
-    
-    self.out->print,1,"Filtering data by OFF tile index..."
-    
-    index = where( (*(*self.lasDataTile)[tileID].off) eq 1, indexCount, COMPLEMENT = comp, /NULL )
-    
-    if indexCount ne 0 then data = self->lasPointFieldSelector(tempDataStr(comp), _ref_extra=ex, self.out) else data = 0
-    
-    if (size(data))[2] ne 8 then $
-      self.out->print,2, "Nothing return !" else $
-      self.out->print,1, strcompress("Number of point record(s) returned: "+string(indexCount))
-      
-    self.out->print,1, strcompress("Time :"+string(SYSTIME(1) - T) +' Seconds')
-    
-    ; Returning requested data
-    ; The keyword outputid have been setup to avoid the automatic update of the data that would occure in the following case:
-    ; That this function returns an index array of the selected points. If so, a call of getData(pointNumber=indexArray) would be
-    ; require and an update of the store data would happen forbidden another call of this function on the same data set
-    ; (well without another call of getData(pointNumber=indexArray) to restore 'original' data).
-    
-    if keyword_set(outputid) then  begin
-      self.out->print,1, "The returned records are point's index..."
-      return, index ; comp
-    endif else begin
-      self.out->print,1, "The returned records are point's data..."
-      return, data
-    endelse
-    
-  endif else return, 0
-  
-  
-  
-End
-
-
-
-;+
-; This function returns a point selection base on the RETURN NUMBER from the points in a LAS file.
-;
-; :Categories:
-;   GENERAL, GET
-;
-; :Returns:
-;   A lonarr(n) or a array of structure.
-;
-; :Uses:
-;   Result=Obj->getDataFromNumberOfReturns(RETURN_NUMBER=integer)
-;
-; :Examples:
-;
-;     Setup the object:
-;       lasObj = obj_new('fleurDeLas')
-;       lasObj->loadData, inputFile = /Path/to/las/file
-;
-;     Get all the points corresponding to second return:
-;       Result = lasObj->getDataFromNumberOfReturns(RETURN_NUMBER=2)
-;
-; :Keywords:
-;   return_number : in, required, type=integer
-;     return number as define by ASPRS standard. More information on the classification at
-;     `the ASPRS website <http://www.asprs.org/a/society/committees/lidar/LAS_1-4_R6.pdf>`.
-;   outputId : in, optional, type=boolean
-;     If set, the return is a `lonarr(n)` of the index of the selected points.
-;     If not set, the return is an `array of structure` of the selected points.
-;
-;-
-Function fleurDeLas::getDataFromNumberOfReturns, return_number=rtnb, outputId=outputId
-
-  ; start time
-  T = SYSTIME(1)
-  
-  openr, inputLun, self.lasFilePath, /get_lun, /swap_if_big_endian
-  
-  self.out->print,1, "Reading the data into memory..."
-  
-  ; Retriving the data packet
-  ;openr, inputLun, self.lasFilePath, /get_lun, /swap_if_big_endian
-  tempDataStr = replicate(*(self).lasDataStr, (*(self.lasHeader)).nPoints)
-  point_lun, inputLun, (*(self.lasHeader)).dataOffset
-  readu, inputLun, tempDataStr
-  
-  self.out->print,1,"Filtering data by return number..."
-  
-  self.out->print,1,"Filtering number " + strcompress( rtnb ) + "..."
-  
-  ; Extracting bits '00000111'
-  cache = 8b + 16b + 32b
-  tempNumberOfReturns = tempDataStr.nReturn
-  result = cache and tempNumberOfReturns
-  
-  index = where( result eq rtnb, indexCount )
-  
-  if indexCount ne 0 then data = self->lasPointFieldSelector(tempDataStr(index), _ref_extra=ex, self.out) else data = 0
-  
-  if (size(data))[2] ne 8 then $
-    self.out->print,2, "Nothing return !" else $
-    self.out->print,1, strcompress("Number of point record(s) returned: "+string(indexCount))
-    
-  self.out->print,1, strcompress("Time :"+string(SYSTIME(1) - T) +' Seconds')
-  
-  ; Returning requested data
-  free_lun, inputLun
-  if keyword_set(outputid) then  begin
-    self.out->print,1, "The returned records are point's index..."
-    return, index
-  endif else begin
-    self.out->print,1, "The returned records are point's data..."
-    return, data
-  endelse
-  
-  
-  
-End
-
-
-
-
-;+
-; This function returns the waveform(s) associated to the loaded points set.
-;
-; :Categories:
-;   GENERAL, GET
-;
-; :Returns:
-;   Return the wave package as a `bytarr(n,m)` where
-;   n is the number of samples per waveform and m is the number of waveform(s) requested.
-;
-; :Uses:
-;   Result=Obj->getWave()
-;
-; :Examples:
-;
-;     Setup the object:
-;     
-;       lasObj = obj_new('fleurDeLas')
-;
-;     Load the 5th flightline of survey from December 5th 2003:
-;       
-;       lasObj->loadData, day = '338', flightline = 5
-;
-;     Get the 100th point of the wile:
-;     
-;       Result = lasObj->getData(pointNumber=100)
-;       
-;     Get the associate waveform:
-;     
-;       Wave = lasObj->getWave(/loadedPoints)
-;
-; :Keywords:
-;   all : in, optional, type=boolean
-;     If set, returns all the waveforms of the file as an `intarr(n,m)` where
-;     n is the number of samples per waveform and m is the number of waveform(s) returned.
-;   loadedPoints : in, optional, type=boolean
-;     If set, returns the waveforms associate to the points loaded in memory during the last call of fleurDeLas::getData() method.
-;     It will return a `intarr(n,m)` where n is the number of samples per waveform and m is the number of waveform(s) returned.
-;   electric: in, optional, type=boolean
-;     If set, the return waveform are converted to voltage value as recorded by the system. 
-;     It will return a `dblarr(n,m)` where n is the number of samples per waveform and m is the number of waveform(s) returned.
-;
-;-
-Function fleurDeLas::getWave, all=all, loadedPoints=loadedPoints, electric=electric
-
-;TODO: Check if the waveforms are inside the LAS file if not find the wave file and open it
-if (*(self.lasHeader)).versionMinor le 2 then begin
-
-  self.out->print,2,"The LAS file version does not contain any waveforms..."
-  self.out->print,2,"Nothing return !"
-  
-  tempWave = {wave:0b}
-  
-endif else begin
-
-  ; Checking where the waveforms are; in file or in another file
-  check = globalEncodingReader(*(self.lasHeader))
-  
-  if check[1] eq 1 then openr, inputLun, self.lasFilePath, /get_lun, /swap_if_big_endian else begin
-  
-  ; strip down the name add the extention .wdp and open the file
-  
-  endelse  
-
-  
-  if keyword_set(all) then begin
-  
-  ; Declare the ERROR LABEL
-    ON_IOERROR, BAD
-  
-    tempWaveStr = {waveStruc,wave:bytarr((*(self.lasWaveDsptr)).numberOfSamples)}
-    point_lun, inputLun, ((*(self.lasHeader)).startWaveform )
-    initevrlheader, evrlStruct
-    readu, inputLun, evrlStruct
-    print, "evrlStruct", evrlStruct
-    self.lasWaveEvlrHeader = ptr_new(evrlStruct)
-    
-    nRecordsEvrl = long(evrlStruct.recordLengthAfterHearder / ((*(self.lasWaveDsptr)).numberOfSamples))
-    nRecordsHeader = long((*(self.lasHeader)).nPoints)
-    deltaRecords = abs(long(nRecordsEvrl) - long(nRecordsHeader))
-    
-    if nRecordsEvrl ne nRecordsHeader then begin
-   
-      self.out->print,2,"Difference between the number of laser soundings and the number of waveforms..."
-      self.out->print,2, strcompress(string(deltaRecords) +" record(s) share the same waveforms")
-      
-    endif
-    
-    if (evrlStruct.recordLengthAfterHearder mod ((*(self.lasWaveDsptr)).numberOfSamples)) ne 0 then $
-        self.out->print,2,"Number of bytes not consistent with the number of records..."
-    
-    
-    tempWave = replicate(tempWaveStr,evrlStruct.recordLengthAfterHearder/((*(self.lasWaveDsptr)).numberOfSamples))
-    readu, inputLun, tempWave
-    
-    GOTO, DONE
-  
-  endif
-  
-  if keyword_set(loadedPoints) then begin
-  print, 'loadedPoint case statement'
-  case 1 of
-  
-    (n_elements(*(self.getDataIndex)) eq 1):begin
-  
-  ;TODO: manage if the loadedPoints referes to /all -> need to check if all the waveforms are presents !!!
-  ;offsetWaveData:0ULL, :
-  
-    ; Declare the ERROR LABEL
-    ON_IOERROR, BAD
-
-    if ((*(self.lasData)).wPacketSize) gt 0 then begin
-      
-      tempWaveStr = {waveStruc,wave:bytarr((*(self.lasData)).wPacketSize)}
-      tempWave = replicate(tempWaveStr,1)
-      evrlSize = 60 ;bytes 
-      
-      ;point_lun, inputLun, ((*(self.lasHeader)).startWaveform + evrlSize + (*(self.lasData)).offsetWaveData) ;
-      point_lun, inputLun, ((*(self.lasHeader)).startWaveform + (*(self.lasData)).offsetWaveData) ; This approach seems to work better and avoid EOF for the last record
-      readu, inputLun, tempWave
-      
-      GOTO, DONE
-      
-    endif else begin
-    
-      tempWave = {wave:0B}
-      
-    endelse
-    
-    end
-    
-    else: print, 'Please provide only one point...'
-    
-    endcase
-    
-  endif
-  
-  BAD: PRINT, !ERR_STRING
- 
-  ; Close and free the input/output unit.
-  DONE: free_lun, inputLun
-  free_lun, inputLun
-  self.lasWave = ptr_new(tempWave)
-
-endelse
-
-if keyword_set(electric) then begin
-
-  tempWave = (tempWave.wave + ((*(self.lasWaveDsptr)).digitizerOffset)) * ((*(self.lasWaveDsptr)).digitizerGain)
-  return, tempWave
-  
-endif else begin
-
-  return, tempWave.wave * 1
-
-endelse
-
-End
-
-
-
-;+
-; This function returns the Tile InDex (.tid) file content.
-;
-; :Categories:
-;   GENERAL, GET
-;
-; :Returns:
-;   Return an array of structure holding the tile information.
-;
-; :Uses:
-;   Get all the tile(s)
-;   Result=Obj->getTileIndex()
-;   
-;   Get a specific tile
-;   Result=Obj->getTileIndex(index)
-;   
-; :Keywords:
-;   index : in, optional, type=integer(LONG, LONG64)
-;     Tile's index number.
-;
-;
-;-
-Function fleurDeLas::getTileIndex, index
-
-  if n_elements(index) ne 0 then begin
-    
-    if index ge self.lasNTiles then begin
-      self.out->print, 2, "Tile number out of range..."
-      return, 0
-    endif else begin
-      return, (*self.lasDataTile)[i]
-    endelse
-    
-  endif else return, (*(self.lasDataTile))
-  
-End
-
-
-
-;+
-; This function returns the index of the last loaded points into memory.
-;
-; :Categories:
-;   GENERAL, GET
-;
-; :Returns:
-;   Return an `lonarr(n)` where n is the number of points.
-;
-; :Uses:
-;   Result=Obj->getSelectedDataIndex()
-;
-;-
-Function fleurDeLas::getSelectedDataIndex
-
-  if ptr_valid(self.getDataIndex) then return, (*(self.getDataIndex)) else print, 'Nothing to return, please update the selection first...'
-
-End
-
-
-
-;+
-; This function gets specific field of the LAS header.
-;
-; :Categories:
-;   LAS, GET
-;
-; :Uses:
-;   Result=Obj->getHeaderProperty(/KEYWORDS)
-;
-; :Keywords:
-;   header : in, optional, type=boolean
-;     If set, will return the complet header structure.
-;     The result will be a structure of header type
-;   signature : in, optional, type=boolean
-;     If set, will return the FILE SIGNATURE field.
-;     The result will be a `bytarr(4)`.
-;   versionmajor : in, optional, type=boolean
-;     If set, will return the VERSION MAJOR field.
-;     The result will be a `0B`.
-;   versionminor : in, optional, type=boolean
-;     If set, will return the VERSION MINOR field.
-;     The result will be a `0B`.
-;   systemid : in, optional, type=boolean
-;     If set, will return the VERSION SYSTEM IDENTIFIER field.
-;     The result will be a `bytarr(32)`.
-;   softwareid : in, optional, type=boolean
-;     If set, will return the GENERATING SOFTWARE field.
-;     The result will be a `bytarr(32)`.
-;   surveyday : in, optional, type=boolean
-;     If set, will return the FILE CREATION DAY OF YEAR field.
-;     The result will be a `0US`.
-;   surveyyear : in, optional, type=boolean
-;     If set, will return the FILE CREATION YEAR field.
-;     The result will be a `0US`.
-;   sizeofheader : in, optional, type=boolean
-;     If set, will return the HEADER SIZE field.
-;     The result will be a `0US`.
-;   dataoffset : in, optional, type=boolean
-;     If set, will return the OFFSET TO POINT DATA field.
-;     The result will be a `0UL`.
-;   numberofvlr : in, optional, type=boolean
-;     If set, will return the NUMBER OF VARIABLE LENGTH RECORDS field.
-;     The result will be a `0UL`.
-;   pointformat : in, optional, type=boolean
-;     If set, will return the POINT DATA FORMAT ID field.
-;     The result will be a `0B`.
-;   pointlength : in, optional, type=boolean
-;     If set, will return the POINT DATA RECORD LENGTH field.
-;     The result will be a `0US`.
-;   numberofpoints : in, optional, type=boolean
-;     If set, will return the NUMBER OF POINT RECORDS field.
-;     The result will be a `0UL`.
-;   numberofreturns : in, optional, type=boolean
-;     If set, will return the NUMBER OF POINTS BY RETURN field.
-;     The result will be a `0B`.
-;   xscale : in, optional, type=boolean
-;     If set, will return the X SCALE FACTOR field.
-;     The result will be a `0D`.
-;   yscale : in, optional, type=boolean
-;     If set, will return the Y SCALE FACTOR field.
-;     The result will be a `0D`.
-;   zscale : in, optional, type=boolean
-;     If set, will return the Z SCALE FACTOR field.
-;     The result will be a `0D`.
-;   xoffset : in, optional, type=boolean
-;     If set, will return the X OFFSET field.
-;     The result will be a `0D`.
-;   yoffset : in, optional, type=boolean
-;     If set, will return the Y OFFSET field.
-;     The result will be a `0D`.
-;   zoffset : in, optional, type=boolean
-;     If set, will return the Z OFFSET field.
-;     The result will be a `0D`.
-;   xmax : in, optional, type=boolean
-;     If set, will return the MAX X field.
-;     The result will be a `0D`.
-;   xmin : in, optional, type=boolean
-;     If set, will return the MIN X field.
-;     The result will be a `0D`.
-;   ymax : in, optional, type=boolean
-;     If set, will return the MAX Y field.
-;     The result will be a `0D`.
-;   ymin : in, optional, type=boolean
-;     If set, will return the MIN Y field.
-;     The result will be a `0D`.
-;   zmax : in, optional, type=boolean
-;     If set, will return the MAX Z field.
-;     The result will be a `0D`.
-;   zmin : in, optional, type=boolean
-;     If set, will return the MIN Z field.
-;     The result will be a `0D`.
-;   boundingbox : in, optional, type=boolean
-;     If set, will return the bounding box of the LAS file.
-;     The result will be a `dblarr(4)` of [XMAX,XMIN,YMAX,YMIN,ZMAX,ZMIN].
-;-
-Function fleurDeLas::getHeaderProperty,$
-  header=header,$
-  signature=signature,$
-  versionMajor=versionMajor,$
-  versionMinor=versionMinor,$
-  systemID=systemId,$
-  softwareID=softwareID,$
-  surveyDay=surveyDay,$
-  surveyYear=surveyYear,$
-  sizeOfHeader=headerSize,$
-  dataOffset=dataOffset,$
-  numberOfVLR=numberOfVLR,$
-  pointFormat=pointFormat,$
-  pointLength=pointLength,$
-  numberOfPoints=numberOfPoints,$
-  numberOfReturns=numberOfReturns,$
-  xScale=xScale,$
-  yScale=yScale,$
-  zScale=zScale,$
-  xOffset=xOffset,$
-  yOffset=yOffset,$
-  zOffset=zOffset,$
-  xMax=xMax,$
-  xMin=xMin,$
-  yMax=yMax,$
-  yMin=yMin,$
-  zMax=zMax,$
-  zMin=zMin,$
-  boundingBox=boundingBox       
-
-if keyword_set(header) then return, (*(self.lasHeader))
-if keyword_set(signature) then return, (*(self.lasHeader)).signature
-if keyword_set(versionMajor) then return, (*(self.lasHeader)).versionMajor
-if keyword_set(versionMinor) then return, (*(self.lasHeader)).versionMinor
-if keyword_set(systemID) then return, (*(self.lasHeader)).systemID
-if keyword_set(softwareID) then return, (*(self.lasHeader)).softwareID
-if keyword_set(surveyDay) then return, (*(self.lasHeader)).day
-if keyword_set(surveyYear) then return, (*(self.lasHeader)).year
-if keyword_set(sizeOfHeader) then return, (*(self.lasHeader)).headerSize
-if keyword_set(dataOffset) then return, (*(self.lasHeader)).dataOffset
-if keyword_set(numberOfVLR) then return, (*(self.lasHeader)).nRecords
-if keyword_set(pointFormat) then return, (*(self.lasHeader)).pointFormat
-if keyword_set(pointLength) then return, (*(self.lasHeader)).pointLength
-if keyword_set(numberOfPoints) then return, (*(self.lasHeader)).nPoints
-if keyword_set(numberOfReturns) then return, (*(self.lasHeader)).nReturns
-if keyword_set(xScale) then return, (*(self.lasHeader)).xScale
-if keyword_set(yScale) then return, (*(self.lasHeader)).yScale
-if keyword_set(zScale) then return, (*(self.lasHeader)).zScale
-if keyword_set(xOffset) then return, (*(self.lasHeader)).xOffset
-if keyword_set(yOffset) then return, (*(self.lasHeader)).yOffset
-if keyword_set(zOffset) then return, (*(self.lasHeader)).zOffset
-if keyword_set(xMax) then return, (*(self.lasHeader)).xMax
-if keyword_set(xMin) then return, (*(self.lasHeader)).xMin
-if keyword_set(yMax) then return, (*(self.lasHeader)).yMax
-if keyword_set(yMin) then return, (*(self.lasHeader)).yMin
-if keyword_set(zMax) then return, (*(self.lasHeader)).zMax
-if keyword_set(zMin) then return, (*(self.lasHeader)).zMin
-if keyword_set(boundingBox) then return, [(*(self.lasHeader)).xMax,(*(self.lasHeader)).xMin,(*(self.lasHeader)).yMax,(*(self.lasHeader)).yMin,(*(self.lasHeader)).zMax,(*(self.lasHeader)).zMin]
-
-End
-
-
-
-Function fleurDeLas::getVlr,$
-  waveDescriptorHeader=waveDescriptorHeader,$
-  waveDescriptorArray=waveDescriptorArray,$
-  geoTiff=geoTiff,$
-  vlrHeaderOfGeoKey=vlrHeaderOfGeoKey,$
-  vlrHeaderArray=vlrHeaderArray,$
-  vlrRecords=vlrRecords,$             ; Header of the VLR records
-  ;vlrKeyEntry=vlrKeyEntry,$
-  vlrGeneric=vlrGeneric,$
-  vlrWholeGeneric=vlrWholeGeneric,$
-  vlrGeoKeyHeader=vlrGeoKeyHeader,$
-  vlrGeoKeyArray=vlrGeoKeyArray,$
-  vlrHeader_Array=vlrHeader_Array,$
-  vlrRecord_Array=vlrRecord_Array,$
-  vlrFileID = vlrFileID,$
-  vlrByteSize = vlrByteSize,$
-  vlrId = vlrId 
-  
-if keyword_set(WaveDescriptorHeader) then return, (*(self.lasWaveDsptrHdr))
-if keyword_set(WaveDescriptorArray) then return, (*(self.lasWaveDsptr))
-if keyword_set(geoTiff) then return, 0
-if keyword_set(vlrRecords) then return, (*(self.lasVLRRecords))
-;if keyword_set(vlrKeyEntry) then return, (*(self.lasVLRKeyEntry))
-if keyword_set(vlrGeneric) then return, (*(self.lasVLRGeneric))
-if keyword_set(vlrWholeGeneric) then return, (*(self.lasVLRWholeGeneric))
-if keyword_set(vlrHeaderOfGeoKey) then return, (*(self.lasVlrGeoKeyHeader))
-if keyword_set(vlrGeoKeyHeader) then return, (*(self.lasGeoKeyHeader))
-if keyword_set(vlrGeoKeyArray) then return, (*(self.lasGeoKeyArray))
-if keyword_set(vlrHeader_Array) then return, (*(self.vlrHeader_Array))
-if keyword_set(vlrRecord_Array) then return, (*(self.vlrRecord_Array))
-if keyword_set(vlrFileID) then return, (*(self.vlrFileID))
-if keyword_set(vlrByteSize) then return, (*(self.vlrByteSize))
-if keyword_set(vlrId) then return, (*(self.vlrId))
-End
-
-
-
-;+
-; This function gets the EXTENDED VARIABLE LENGTH RECORDS header.
-;
-; :Categories:
-;   LAS, GET
-;
-; :Uses:
-;   Result=Obj->getEVLR(/KEYWORDS)
-;
-; :Keywords:
-;   header : in, optional, type=boolean
-;     If set, will return the header structure of the EXTENDED VARIABLE LENGTH RECORDS.
-;     The result will be a structure::
-;
-;         evrlStruct = {$
-;          reserved                     : 0US, $
-;          userID                       : bytarr(16),  $
-;          recordID                     : 0US,  $
-;          recordLengthAfterHearder     : 0ULL, $
-;          Description                  : bytarr(32)  $
-;         }
-;         
-;-
-Function fleurDeLas::getEVlr,$
-  header=header
-  
-if keyword_set(header) then return, (*(self.lasWaveEvlrHeader))  
-  
-End
-
-
-
-
-;+
-; This function return the size in bytes of the point data structure.
-;
-; :Categories:
-;   GENERAL, GET
-;
-; :Returns:
-;   Return an `0B` value.
-;
-; :Uses:
-;   Result=Obj->getPointSize()
-;
-;-
-Function fleurDeLas::getPointSize
- 
-return, self.lasDataStrSz  
-  
-End
-
-
-
-;+
-; This function sets the header of the LAS file. To make the changes permanent, the file need to be written.
-;
-; :Categories:
-;   GENERAL, SET
-;
-; :Returns:
-;   none
-;   
-; :Params:
-;   temp : in, required, type=structure
-;
-; :Uses:
-;   Result=Obj->setHeader(temp=tempvalue)
-;
-;-
-Function fleurDeLas::setHeader, temp
-(*(self.lasHeader))=temp
-End
-
-
-
-;+
-; This function sets the HEADER SIGNATURE field of the LAS file. To make the changes permanent, the file need to be written.
-;
-; :Categories:
-;   GENERAL, SET
-;
-; :Returns:
-;   none
-;
-; :Params:
-;   temp : in, required, type=`bytarr(4)`
-;
-; :Uses:
-;   Result=Obj->setHeaderSignature(temp=tempvalue)
-;
-;-
-Function fleurDeLas::setHeaderSignature, temp
-(*(self.lasHeader)).signature = temp
-End
-
-
-
-;+
-; This function sets the VERSION MAJOR field of the LAS file. To make the changes permanent, the file need to be written.
-;
-; :Categories:
-;   GENERAL, SET
-;
-; :Returns:
-;   none
-;
-; :Params:
-;   temp : in, required, type=`0B`
-;
-; :Uses:
-;   Result=Obj->setHeaderVersionMajor(temp=tempvalue)
-;
-;-
-Function fleurDeLas::setHeaderVersionMajor, temp
-(*(self.lasHeader)).versionMajor = temp
-End
-
-
-
-;+
-; This function sets the VERSION MINOR field of the LAS file. To make the changes permanent, the file need to be written.
-;
-; :Categories:
-;   GENERAL, SET
-;
-; :Returns:
-;   none
-;
-; :Params:
-;   temp : in, required, type=`0B`
-;
-; :Uses:
-;   Result=Obj->setHeaderVersionMinor(temp=tempvalue)
-;
-;-
-Function fleurDeLas::setHeaderVersionMinor, temp
-(*(self.lasHeader)).versionMinor = temp
-End  
-
-
-
-;+
-; This function sets the SYSTEM IDENTIFIER field of the LAS file. To make the changes permanent, the file need to be written.
-;
-; :Categories:
-;   GENERAL, SET
-;
-; :Returns:
-;   none
-;
-; :Params:
-;   temp : in, required, type=`bytarr(32)`
-;
-; :Uses:
-;   Result=Obj->setHeaderSystemID(temp=tempvalue)
-;
-;-
-Function fleurDeLas::setHeaderSystemID, temp
-
-  dum = ((*(self.lasHeader)).systemID)
-  dum[0] = temp
-  ((*(self.lasHeader)).systemID) = dum
-
-End
-
-
-
-;+
-; This function sets the GENERATING SOFTWARE field of the LAS file. To make the changes permanent, the file need to be written.
-;
-; :Categories:
-;   GENERAL, SET
-;
-; :Returns:
-;   none
-;
-; :Params:
-;   temp : in, required, type=`bytarr(32)`
-;
-; :Uses:
-;   Result=Obj->setHeaderSoftwareID(temp=tempvalue)
-;
-;-
-Function fleurDeLas::setHeaderSoftwareID, temp
- 
-  dum = ((*(self.lasHeader)).softwareID)
-  dum[0] = temp
-  ((*(self.lasHeader)).softwareID) = dum
-
-End
-
-
-
-;+
-; This function sets the FILE CREATION DAY OF YEAR field of the LAS file. To make the changes permanent, the file need to be written.
-;
-; :Categories:
-;   GENERAL, SET
-;
-; :Returns:
-;   none
-;
-; :Params:
-;   temp : in, required, type=`0US`
-;
-; :Uses:
-;   Result=Obj->setHeaderDay(temp=tempvalue)
-;
-;-
-Function fleurDeLas::setHeaderDay, temp
-(*(self.lasHeader)).day = temp
-End
-
-
-
-;+
-; This function sets the FILE CREATION YEAR field of the LAS file. To make the changes permanent, the file need to be written.
-;
-; :Categories:
-;   GENERAL, SET
-;
-; :Returns:
-;   none
-;
-; :Params:
-;   temp : in, required, type=`0US`
-;
-; :Uses:
-;   Result=Obj->setHeaderYear(temp=tempvalue)
-;
-;-
-Function fleurDeLas::setHeaderYear, temp
-(*(self.lasHeader)).year = temp
-End
-
-
-
-;+
-; This function sets the OFFSET TO POINT DATA field of the LAS file. To make the changes permanent, the file need to be written.
-;
-; :Categories:
-;   GENERAL, SET
-;
-; :Returns:
-;   none
-;
-; :Params:
-;   temp : in, required, type=`0UL`
-;
-; :Uses:
-;   Result=Obj->setHeaderDataOffset(temp=tempvalue)
-;
-;-
-Function fleurDeLas::setHeaderDataOffset, temp
-(*(self.lasHeader)).dataOffset = temp
-End
-
-
-
-;+
-; This function sets the NUMBER OF VARIABLE LENGTH RECORDS field of the LAS file. To make the changes permanent, the file need to be written.
-;
-; :Categories:
-;   GENERAL, SET
-;
-; :Returns:
-;   none
-;
-; :Params:
-;   temp : in, required, type=`0UL`
-;
-; :Uses:
-;   Result=Obj->setHeaderNRecords(temp=tempvalue)
-;
-;-
-Function fleurDeLas::setHeaderNRecords, temp
-(*(self.lasHeader)).nRecords = temp
-End
-
-
-
-;+
-; This function sets the POINT DATA FORMAT ID field of the LAS file. To make the changes permanent, the file need to be written.
-;
-; :Categories:
-;   GENERAL, SET
-;
-; :Returns:
-;   none
-;
-; :Params:
-;   temp : in, required, type=`0B`
-;
-; :Uses:
-;   Result=Obj->setHeaderPointFormat(temp=tempvalue)
-;
-;-
-Function fleurDeLas::setHeaderPointFormat, temp
-(*(self.lasHeader)).pointFormat = temp
-End
-
-
-
-;+
-; This function sets the POINT DATA RECORD LENGTH field of the LAS file. To make the changes permanent, the file need to be written.
-;
-; :Categories:
-;   GENERAL, SET
-;
-; :Returns:
-;   none
-;
-; :Params:
-;   temp : in, required, type=`0US`
-;
-; :Uses:
-;   Result=Obj->setHeaderPointLength(temp=tempvalue)
-;
-;-
-Function fleurDeLas::setHeaderPointLength, temp
-(*(self.lasHeader)).pointLength = temp
-End
-
-
-
-;+
-; This function sets the NUMBER OF POINTS RECORDS field of the LAS file. To make the changes permanent, the file need to be written.
-;
-; :Categories:
-;   GENERAL, SET
-;
-; :Returns:
-;   none
-;
-; :Params:
-;   temp : in, required, type=`0UL`
-;
-; :Uses:
-;   Result=Obj->setHeaderNPoints(temp=tempvalue)
-;
-;-
-Function fleurDeLas::setHeaderNPoints, temp
-(*(self.lasHeader)).nPoints = temp
-End
-
-
-
-;+
-; This function sets the NUMBER OF POINTS BY RETURN field of the LAS file. To make the changes permanent, the file need to be written.
-;
-; :Categories:
-;   GENERAL, SET
-;
-; :Returns:
-;   none
-;
-; :Params:
-;   temp : in, required, type=`ulonarr(7)`
-;
-; :Uses:
-;   Result=Obj->setHeaderNReturns(temp=tempvalue)
-;
-;-
-Function fleurDeLas::setHeaderNReturns, temp
-(*(self.lasHeader)).nReturns = temp
-End
-
-
-
-;+
-; This function sets the X SCALE FACTOR field of the LAS file. To make the changes permanent, the file need to be written.
-;
-; :Categories:
-;   GENERAL, SET
-;
-; :Returns:
-;   none
-;
-; :Params:
-;   temp : in, required, type=`0.0D`
-;
-; :Uses:
-;   Result=Obj->setHeaderXScale(temp=tempvalue)
-;
-;-
-Function fleurDeLas::setHeaderXScale, temp
-(*(self.lasHeader)).xScale = temp
-End
-
-
-
-;+
-; This function sets the Y SCALE FACTOR field of the LAS file. To make the changes permanent, the file need to be written.
-;
-; :Categories:
-;   GENERAL, SET
-;
-; :Returns:
-;   none
-;
-; :Params:
-;   temp : in, required, type=`0.0D`
-;
-; :Uses:
-;   Result=Obj->setHeaderYScale(temp=tempvalue)
-;
-;-
-Function fleurDeLas::setHeaderYScale, temp
-(*(self.lasHeader)).yScale = temp
-End
-
-
-
-;+
-; This function sets the Z SCALE FACTOR field of the LAS file. To make the changes permanent, the file need to be written.
-;
-; :Categories:
-;   GENERAL, SET
-;
-; :Returns:
-;   none
-;
-; :Params:
-;   temp : in, required, type=`0.0D`
-;
-; :Uses:
-;   Result=Obj->setHeaderZScale(temp=tempvalue)
-;
-;-
-Function fleurDeLas::setHeaderZScale, temp
-(*(self.lasHeader)).zScale = temp
-End
-
-
-
-;+
-; This function sets the X OFFSET field of the LAS file. To make the changes permanent, the file need to be written.
-;
-; :Categories:
-;   GENERAL, SET
-;
-; :Returns:
-;   none
-;
-; :Params:
-;   temp : in, required, type=`0.0D`
-;
-; :Uses:
-;   Result=Obj->setHeaderXOffset(temp=tempvalue)
-;
-;-
-Function fleurDeLas::setHeaderXOffset, temp
-(*(self.lasHeader)).xOffset = temp
-End
-
-
-
-;+
-; This function sets the Y OFFSET field of the LAS file. To make the changes permanent, the file need to be written.
-;
-; :Categories:
-;   GENERAL, SET
-;
-; :Returns:
-;   none
-;
-; :Params:
-;   temp : in, required, type=`0.0D`
-;
-; :Uses:
-;   Result=Obj->setHeaderYOffset(temp=tempvalue)
-;
-;-
-Function fleurDeLas::setHeaderYOffset, temp
-(*(self.lasHeader)).yOffset = temp
-End
-
-
-
-;+
-; This function sets the Z OFFSET field of the LAS file. To make the changes permanent, the file need to be written.
-;
-; :Categories:
-;   GENERAL, SET
-;
-; :Returns:
-;   none
-;
-; :Params:
-;   temp : in, required, type=`0.0D`
-;
-; :Uses:
-;   Result=Obj->setHeaderZOffset(temp=tempvalue)
-;
-;-
-Function fleurDeLas::setHeaderZOffset, temp
-(*(self.lasHeader)).zOffset = temp
-End
-
-
-
-;+
-; This function sets the MAX X field of the LAS file. To make the changes permanent, the file need to be written.
-;
-; :Categories:
-;   GENERAL, SET
-;
-; :Returns:
-;   none
-;
-; :Params:
-;   temp : in, required, type=`0.0D`
-;
-; :Uses:
-;   Result=Obj->setHeaderXMax(temp=tempvalue)
-;
-;-
-Function fleurDeLas::setHeaderXMax, temp
-(*(self.lasHeader)).xMax = temp
-End
-
-
-
-;+
-; This function sets the MAX Y field of the LAS file. To make the changes permanent, the file need to be written.
-;
-; :Categories:
-;   GENERAL, SET
-;
-; :Returns:
-;   none
-;
-; :Params:
-;   temp : in, required, type=`0.0D`
-;
-; :Uses:
-;   Result=Obj->setHeaderYMax(temp=tempvalue)
-;
-;-
-Function fleurDeLas::setHeaderYMax, temp
-(*(self.lasHeader)).yMax = temp
-End
-
-
-
-;+
-; This function sets the MAX Z field of the LAS file. To make the changes permanent, the file need to be written.
-;
-; :Categories:
-;   GENERAL, SET
-;
-; :Returns:
-;   none
-;
-; :Params:
-;   temp : in, required, type=`0.0D`
-;
-; :Uses:
-;   Result=Obj->setHeaderZMax(temp=tempvalue)
-;
-;-
-Function fleurDeLas::setHeaderZMax, temp
-(*(self.lasHeader)).zMax = temp
-End
-
-
-
-;+
-; This function sets the MIN X field of the LAS file. To make the changes permanent, the file need to be written.
-;
-; :Categories:
-;   GENERAL, SET
-;
-; :Returns:
-;   none
-;
-; :Params:
-;   temp : in, required, type=`0.0D`
-;
-; :Uses:
-;   Result=Obj->setHeaderXMin(temp=tempvalue)
-;
-;-
-Function fleurDeLas::setHeaderXMin, temp
-(*(self.lasHeader)).xMin = temp
-End
-
-
-
-;+
-; This function sets the MIN Y field of the LAS file. To make the changes permanent, the file need to be written.
-;
-; :Categories:
-;   GENERAL, SET
-;
-; :Returns:
-;   none
-;
-; :Params:
-;   temp : in, required, type=`0.0D`
-;
-; :Uses:
-;   Result=Obj->setHeaderYMin(temp=tempvalue)
-;
-;-
-Function fleurDeLas::setHeaderYMin, temp
-(*(self.lasHeader)).yMin = temp
-End
-
-
-
-;+
-; This function sets the MIN Z field of the LAS file. To make the changes permanent, the file need to be written.
-;
-; :Categories:
-;   GENERAL, SET
-;
-; :Returns:
-;   none
-;
-; :Params:
-;   temp : in, required, type=`0.0D`
-;
-; :Uses:
-;   Result=Obj->setHeaderZMin(temp=tempvalue)
-;
-;-
-Function fleurDeLas::setHeaderZMin, temp
-(*(self.lasHeader)).zMin = temp
-End
-
-
-;+
-; This function sets the START OF WAVEFORM DATA PACKET RECORD field of the LAS file. To make the changes permanent, the file need to be written.
-;
-; :Categories:
-;   GENERAL, SET
-;
-; :Returns:
-;   none
-;
-; :Params:
-;   temp : in, required, type=`0ULL`
-;
-; :Uses:
-;   Result=Obj->setHeader(temp=tempvalue)
-;
-;-
-Function fleurDeLas::setHeaderStartWaveform, temp
-(*(self.lasHeader)).startWaveform = temp
-End
-
-
-
-;+
-; This function sets the WAVEFORM PACKET HEADER field of the LAS file. To make the changes permanent, the file need to be written.
-;
-; :Categories:
-;   GENERAL, SET
-;
-; :Returns:
-;   none
-;
-; :Params:
-;   temp : in, required, type=structure
-;     The array needs to be of the following format::
-;     
-;          vrlStruct = {$
-;            reserved                     : 0US, $
-;            userID                       : bytarr(16),  $
-;            recordID                     : 0US,  $
-;            recordLengthAfterHearder     : 0US, $
-;            Description                  : bytarr(32)  $
-;          }
-;     
-;
-; :Uses:
-;   Result=Obj->setVlrWaveDescriptorHeader(temp=tempvalue)
-;
-;-
-Function fleurDeLas::setVlrWaveDescriptorHeader, temp
-;(*(self.lasHeader)).lasWaveDsptrHdr = temp
-(*(self.lasWaveDsptrHdr)) = temp
-End
-
-
-;+
-; This function sets the WAVEFORM PACKET DESCRIPTOR field of the LAS file. To make the changes permanent, the file need to be written.
-;
-; :Categories:
-;   GENERAL, SET
-;
-; :Returns:
-;   none
-;
-; :Params:
-;   temp : in, required, type=structure
-;     The array needs to be of the following format::
-;
-;       wfDescriptor = {$
-;          bitsPerSample:0B,$
-;          waveformCompressionType:0B,$
-;          numberOfSamples:0UL,$
-;          temporalSampleSpacing:0UL,$
-;          digitizerGain:0.0D,$
-;          digitizerOffset:0.0D $
-;          }
-;
-;
-; :Uses:
-;   Result=Obj->setVlrWaveDescriptorArray(temp=tempvalue)
-;
-;-
-Function fleurDeLas::setVlrWaveDescriptorArray, temp
-;(*(self.lasHeader)).lasWaveDsptr = temp
-(*(self.lasWaveDsptr)) = temp
-End
-
-
-
-
-
-
-;+
-; This function sets the Extended Variable Length Records.
-;
-; :Categories:
-;   LAS, SET
-;
-; :Uses:
-;   Result=Obj->setEVLr(temp)
-;   
-; :Params:
-;   temp : in, required, type=structure
-;     A binary structure of the EVLR.
-;
-;-
-Function fleurDeLas::setEVlr, temp
-(*(self.lasWaveEvlrHeader)) = temp  
-End
-
-
-
-;+
-; :Description:
-;   This Procedure write a LAS file. Still in beta.
-;
-; :Category:
-;   LAS, GENERAL
-;
-; :Return:
-;   1 if the file is correclty write.
-;   0 if error.
-;
-; :Uses:
-;   Dum = fleurdelas::writeLAS()
-;
-; :Keywords:
-;    id: in, optional, type=int
-;     a scalar or array that represent the points index
-;    output: in, required, type=string
-;     fully qualified path of the new las file
-;    selected: in, optional, type=boolean
-;     a flag to write the data selected in memory
-;
-; :History:
-;   Septembre 2012 - initial writing
-;   February 2014 - Fully functional
-;
-; :Author: antoine
-;-
-Function fleurdelas::writeLAS, id = id, output = output, selected = selected
-
-<<<<<<< HEAD
-  Close, 100
-  Openw, 100, output
-=======
-
-  Openw, lasLun, output, /get_lun
->>>>>>> 3f3e9847
-
-  self.Out->print, 1, "Writing the new file on the disk at " + Strcompress(String(output),/remove_all)
-
-  ; Defining System ID
-  sysID = Bytarr(32)
-  sysID[0] = Byte('fleurdelas by Carbomap Ltd')
-  dum = self.setHeaderSystemID(sysID)
-  ; Defining Software ID
-  softID = Bytarr(32)
-  softID[0] = Byte('fleurdelas::writeLAS')
-  dum = self.setHeaderSoftwareID(softID)
-
-  ; Updating header with id information
-  if N_elements(id) ne 0 then begin
-    
-    ; Number of points
-    dum = self.setHeaderNPoints(n_elements(id))
-    ; Getting points coordinates
-    coor = self.getXYZ()
-    ; Min, Max of easting
-    maxX = max(coor[*,0], min=minX)
-    dum = self.setHeaderXMax(maxX)
-    dum = self.setHeaderXMin(minX)
-    ; Min, Max of northing    
-    maxY = max(coor[*,1], min=minY)
-    dum = self.setHeaderYMax(maxY)
-    dum = self.setHeaderYMin(minY)    
-    ; Min, Max of elev
-    maxZ = max(coor[*,2], min=minZ)
-    dum = self.setHeaderZMax(maxZ)
-    dum = self.setHeaderZMin(minZ)
-
-  endif
-  
-  if n_elements(selected) ne 0 then begin
-    
-    ; updating the number of points
-    dum = self.setHeaderNPoints(self.getSelectedDataNumberOfPoints())
-    ; Getting points coordinates
-    coor = self.getXYZ()
-    ; Min, Max of easting
-    maxX = max(coor[*,0], min=minX)
-    dum = self.setHeaderXMax(maxX)
-    dum = self.setHeaderXMin(minX)
-    ; Min, Max of northing    
-    maxY = max(coor[*,1], min=minY)
-    dum = self.setHeaderYMax(maxY)
-    dum = self.setHeaderYMin(minY)    
-    ; Min, Max of elev
-    maxZ = max(coor[*,2], min=minZ)
-    dum = self.setHeaderZMax(maxZ)
-    dum = self.setHeaderZMin(minZ)
-    
-  endif
-  
-  
-  lasHeader = self->getHeaderProperty(/header)
-
-<<<<<<< HEAD
-  Writeu, 100, lasHeader
-  self.Out->print, 1, "Writing public header..."
-  Point_lun, -100, posHeader
-=======
-  Writeu, lasLun, lasHeader
-  self.Out->print, 1, "Writing public header..."
-  Point_lun, -lasLun, posHeader
->>>>>>> 3f3e9847
-  if posHeader eq lasHeader.Headersize then self.Out->print, 1,  "Public header successfully written..."
-
-
-  ; For each VLR, open get the byte size of the record
-  ; Open the corresponding file
-  ; Read the file
-  ; write the raw content into the new LAS file
-  self.Out->print, 100, "Writing Variable Length Records..."
-  vlrFileID = self->getvlr(/vlrFileID)
-  
-  if vlrFileID ne !NULL then begin
-  
-    vlrByteSize = self->getvlr(/vlrByteSize)
-    rB = 0L
-    wB = 0L
-    posVlrArray = 0L
-    for x=0, self.getHeaderProperty(/numberOfVLR)-1 do begin
-<<<<<<< HEAD
-      Openr, 102, vlrFileID[x]
-      dum = Bytarr(vlrByteSize[x])
-      Readu, 102, dum
-      Point_lun, -102, r
-      rB += r
-      Close, 102
-      Writeu,100,dum
-      Point_lun, -100, w
-=======
-      Openr, rLun, vlrFileID[x], /get_lun
-      dum = Bytarr(vlrByteSize[x])
-      Readu, rLun, dum
-      Point_lun, -rLun, r
-      rB += r
-      Close, rLun
-      Writeu, lasLun,dum
-      Point_lun, -lasLun, w
->>>>>>> 3f3e9847
-      if x eq 0 then begin
-        wB += w-posHeader
-      endif else begin
-        wB += (w - wB)
-      endelse
-    endfor
-    if rB eq wB-posHeader then begin
-      byte1 = wB-posHeader
-      self.Out->print, 1, "Variable Length Records successfully written..."
-      self.Out->print, 1, Strcompress(String(byte1),/remove_all) + " bytes have been written..."
-    endif else begin
-      self.Out->print, 2, "Something wrong with the Variable Length Records block..."
-    endelse
-  
-  endif else begin
-    
-    ; No VLR write - length set to 0
-    byte1 = 0
-    
-  endelse
-
-
-  self.Out->print, 1, "Checking file integrity..."
-  totalBytesWritten = posHeader + byte1 ;+ byte2 + byte3 + byte4 + byte5 + byte6
-  if lasHeader.Dataoffset eq totalBytesWritten then self.Out->print, 1, "File integrity pass..." else begin
-    self.Out->print, 2, "File integrity fail..."
-    self.Out->print, 2, Strcompress(String(totalBytesWritten),/remove_all)+" bytes have been written so far, or the file header stipulates "+Strcompress(String(lasHeader.Dataoffset),/remove_all)+" bytes..."
-    if lasHeader.Dataoffset-totalBytesWritten eq 2 then self.Out->print, 1, "The header is followed by 2 user-defined bytes..."
-    self.Out->print, 2, "Moving "+Strcompress(String(lasHeader.Dataoffset-totalBytesWritten),/remove_all)+" bytes ahead..."
-<<<<<<< HEAD
-    Point_lun, -100, actualPos
-    Point_lun, 100, actualPos + (lasHeader.Dataoffset-totalBytesWritten)
-=======
-    Point_lun, -lasLun, actualPos
-    Point_lun, lasLun, actualPos + (lasHeader.Dataoffset-totalBytesWritten)
->>>>>>> 3f3e9847
-    self.Out->print, 2, "Done... resuming writting process..."
-  endelse
-
-  pointSize = self->getPointSize()
-  theoriticalDataBlockSize = pointSize * lasHeader.Npoints
-  ;print, theoriticalDataBlockSize
-<<<<<<< HEAD
-  Point_lun, -100, posBeforeDataBlock
-=======
-  Point_lun, -lasLun, posBeforeDataBlock
->>>>>>> 3f3e9847
-
-  self.Out->print, 1, "Writing points data records..."
-
-  if N_elements(id) ne 0 then begin
-    self.Out->print, 1, "Using index for the data records..."
-    data = self->getData(pointNumber = id)
-  endif else begin
-    if n_elements(selected) ne 0 then begin
-      self.Out->print, 1, "Writing loaded data records..."
-      data = *(self.lasData)
-    endif else begin
-      self.Out->print, 1, "Writing all data records..."
-      data = self->getData(/all)
-    endelse
-  endelse
-
-<<<<<<< HEAD
-  Writeu, 100, data
-
-
-  Point_lun, -100, posAfterDataBlock
-=======
-  Writeu, lasLun, data
-
-
-  Point_lun, -lasLun, posAfterDataBlock
->>>>>>> 3f3e9847
-  byte7 = posAfterDataBlock-posBeforeDataBlock
-
-  self.Out->print, 1, "Checking file integrity..."
-  fileIntegrity = theoriticalDataBlockSize - byte7
-  if fileIntegrity eq 0 then self.Out->print, 1, "File integrity pass..." else begin
-    self.Out->print, 3, "File integrity fail..."
-  endelse
-
-
-
-  ; Checking if the file have waveform information
-  if Ptr_valid(temp01) then begin
-
-    self.Out->print, 1, "Position before waveform block: ", posAfterDataBlock
-    self.Out->print, 1, "What the header helds", lasHeader.Startwaveform
-
-    waveformBlock = self->getWave(/all)
-    waveformHeader = self->getEVlr(/header)
-
-    self.Out->print, 1, "Size information of the Wave Packet: ", Size(waveformBlock)
-
-    self.Out->print, 1, "Writing waveforms header (EVLR header)..."
-<<<<<<< HEAD
-    Writeu, 100, waveformHeader
-    Point_lun, -100, posWaveformHeader
-    self.Out->print, 1, "Amount of bytes written for the waveform header: "+Strcompress(String(posWaveformHeader-posAfterDataBlock),/remove_all)
-
-    self.Out->print, 1, "Writing waveforms header (EVLR header)..."
-    Writeu, 100, Byte(waveformBlock)
-    Point_lun, -100, posWaveformBlock
-=======
-    Writeu, lasLun, waveformHeader
-    Point_lun, -lasLun, posWaveformHeader
-    self.Out->print, 1, "Amount of bytes written for the waveform header: "+Strcompress(String(posWaveformHeader-posAfterDataBlock),/remove_all)
-
-    self.Out->print, 1, "Writing waveforms header (EVLR header)..."
-    Writeu, lasLun, Byte(waveformBlock)
-    Point_lun, -lasLun, posWaveformBlock
->>>>>>> 3f3e9847
-    self.Out->print, 1, "Amount of bytes written for the waveform block: "+Strcompress(String(posWaveformBlock-posWaveformHeader),/remove_all)
-
-  endif
-
-  self.Out->print, 1, "Finilizing the file..."
-<<<<<<< HEAD
-  Free_lun, 100
-  self.Out->print, 1, "Done."
-
-  Close, 100
-=======
-  Free_lun, lasLun
-  self.Out->print, 1, "Done."
-
+  Free_lun, lasLun
+  self.Out->print, 1, "Done."
+
   Close,lasLun
->>>>>>> 3f3e9847
-  
-  return, 1
-
-End
-
-
-
-
-Function fleurDeLas::getSelectedDataMaximumHeight, outputId=outputId
-
-;print, (*(self.lasHeader)).zscale , (*(self.lasHeader)).zoffset
-  maxH = max( ((*self.lasData).elev * 0.001) + 0., maxSub )
-  self.out->print,1, "Maximum height is " + strcompress(string(maxH), /REMOVE_ALL) + " m..."
-;  maxH = max( ( (*self.lasData).elev * (*(self.lasHeader)).zscale ) + (*(self.lasHeader)).zoffset, maxSub )
-
-  if keyword_set(outputid) then  begin
-    self.out->print,1, "The returned records are point's index..."
-    return, maxSub[0]
-  endif else begin
-    self.out->print,1, "The returned is the elevation information..."
-    return, maxH[0]
-  endelse
-
-End
-
-
-
-Function fleurDeLas::getSelectedDataRandom, seed, n, outputId=outputId
-
-  dum = n_elements(self.getSelectedDataIndex())
-  rNumb = randomu(seed, n)
-  
-  if keyword_set(outputid) then  begin
-    self.out->print,1, "The returned records are point's index..."
-    return, round(dum * rNumb)
-  endif else begin
-    self.out->print,1, "The returned is the elevation information..."
-    return, self.getData(pointNumber=round(dum * rNumb))
-  endelse
-
-End
-
-
-
-
+  
+  return, 1
+
+End
+
+
+
+
+Function fleurDeLas::getSelectedDataMaximumHeight, outputId=outputId
+
+;print, (*(self.lasHeader)).zscale , (*(self.lasHeader)).zoffset
+  maxH = max( ((*self.lasData).elev * 0.001) + 0., maxSub )
+  self.out->print,1, "Maximum height is " + strcompress(string(maxH), /REMOVE_ALL) + " m..."
+;  maxH = max( ( (*self.lasData).elev * (*(self.lasHeader)).zscale ) + (*(self.lasHeader)).zoffset, maxSub )
+
+  if keyword_set(outputid) then  begin
+    self.out->print,1, "The returned records are point's index..."
+    return, maxSub[0]
+  endif else begin
+    self.out->print,1, "The returned is the elevation information..."
+    return, maxH[0]
+  endelse
+
+End
+
+
+
+Function fleurDeLas::getSelectedDataRandom, seed, n, outputId=outputId
+
+  dum = n_elements(self.getSelectedDataIndex())
+  rNumb = randomu(seed, n)
+  
+  if keyword_set(outputid) then  begin
+    self.out->print,1, "The returned records are point's index..."
+    return, round(dum * rNumb)
+  endif else begin
+    self.out->print,1, "The returned is the elevation information..."
+    return, self.getData(pointNumber=round(dum * rNumb))
+  endelse
+
+End
+
+
+
+
 ;+
 ; :Description:
 ;    Dump point data to CSV ASCII file.
@@ -3780,456 +3736,406 @@
 ;		A quick example on how to use this method
 ;
 ; :Params:
-;    val: in, optional, type = any
-;     A value to be associated with each data record.
+;    val: in, optional, type = any
+;     A value to be associated with each data record.
 ;     If a single value is provided, than it will be duplicate for each data record
 ;
 ; :Keywords:
-;    outputPath = in, optional, type = string
+;    outputPath = in, optional, type = string
 ;     A string that represents the path of the output file
 ;
 ; :History:
-; 	Development history
-; 	 -January 2014
+; 	Development history
+; 	 -January 2014
 ; 	   Creation
 ;
 ; :Author: antoine
 ;-
-Function fleurDeLas::dump, val, outputPath=outputPath
+Function fleurDeLas::dump, val, outputPath=outputPath
+
+  x = ((*self.lasData).east * (*(self.lasHeader)).xscale) + (*(self.lasHeader)).xoffset
+  y = ((*self.lasData).north * (*(self.lasHeader)).yscale) + (*(self.lasHeader)).yoffset
+  z = ((*self.lasData).elev * 0.001) + 0.
+  
+  nX = n_elements(x)
+  
+  self.out->print,1, 'Printing out ' + strcompress(string(nX)) + ' point structure into dump file...'
+  
+  if keyword_set(outputPath) then outputFile = outputPath else outputFile = self.rootPath + self.sysSep + 'ascii_dump.csv
+  openw, lun, outputFile, /APPEND, /GET_LUN
+  
+  nVal = n_elements(val)
+  
+  case nVal of
+  
+  0: WRITE_CSV, outputFile, x, y, z
+  
+  1: begin
+    
+      temp = transpose([$
+          [x],$
+          [y],$
+          [z],$
+          [replicate(val, nX)] $
+          ])
+      printf, lun, temp
+     
+     end
+     
+  nx: printf, lun, transpose([[x],[y],[z],[val]])   
+  
+  else: self.out->print,3,'Hummm something went wrong...'
+    
+  endcase
+  
+  free_lun, lun, /FORCE
+  
+  return, 1
+  
+End
+
+
+
+Function fleurDeLas::getScaledCoordinates
+
+  return, [ $
+          [ ((*self.lasData).east * (*(self.lasHeader)).xscale) + (*(self.lasHeader)).xoffset ] ,$
+          [ ((*self.lasData).north * (*(self.lasHeader)).yscale) + (*(self.lasHeader)).yoffset ] ,$
+          [ ((*self.lasData).elev * (*(self.lasHeader)).zscale) + (*(self.lasHeader)).zoffset ] $
+          ]
+          
+End
+
+
+
+Function fleurDeLas::updateSelectArray, index
+
+    (*self.selectArray)[index] += 1
+    return, 1
+    
+End
+
+
+
+Function fleurDeLas::resetselectArray
+
+    (*self.selectArray) *= 0
+    return, 1
+    
+End
+
+
+
+Function fleurDeLas::radiusSelection, center, radius, indexPoints
+
+  ; Restoring data into memory
+  ;dum = self.restoreData()
+
+  ; Loading data using the provided index data
+  ; If not index provided, then load all the data
+  if n_elements(indexPoints) eq 0 then begin
+
+    loadData = self.getData(/all)
+    ; Creating a Points Array Class using all points in memory
+    points2DArr = pointarrayclass(self.getScaledCoordinates())
+    dum = points2DArr.transformTo2D()
+
+  endif else begin
+
+    loadData = self.getData(pointNumber = indexPoints)
+    ; Creating a Points Array Class using all points in memory
+    points2DArr = pointarrayclass(self.getScaledCoordinates())
+    ;dum = points2DArr.transformTo2D()
+
+  endelse
+
+  ; Checking the validity of the center points
+  if n_elements(center) eq 0 then begin
+
+    self.out->print, 2, 'No center points found...'
+    return, 0
+
+  endif else begin
+    
+    pointData = self.getData(pointNumber = center)
+    point = pointclass(self.getScaledCoordinates())
+    ;dum = point.setZ(0.D)
+    
+  endelse
+  
+  ; Checking the validity of the radius length
+  if n_elements(radius) eq 0 or radius le 0. then begin
+
+    self.out->print, 2, 'Problem with the radius definition...'
+    return, 0
+
+  endif
+
+  ; Creating 2D vectors
+  tempVecs = points2DArr.makeVectorArray(point)
+  vecs = tempVecs.horizLength()
+  ; Filtering vecs be length
+  finalIndex = where(vecs le radius, /NULL)
+
+  return, finalIndex
+
+
+End
+
+
+Function fleurDeLas::polygonSelection, boundPoints, indexPoints
+
+  ; Restoring data into memory
+  ;dum = self.restoreData()
+  
+  ; Loading data using the provided index data
+  ; If not index provided, then load all the data
+  if n_elements(indexPoints) eq 0 then begin
+    
+    dum = self.getData(/all)
+    
+  endif else begin
+    
+    dum = self.getData(pointNumber = indexPoints)
+    
+  endelse
+
+  ; Checking the validity of the bounding points
+  if n_elements(boundPoints) eq 0 then begin
+    
+    self.out->print, 2, 'No bounding points found...'
+    return, 0
+    
+  endif
+
+  ; Number of boundary points
+  nSeg = boundPoints.getDim()
+  
+  ; Number of points loaded in memory
+  nPoints = n_elements(dum)
+  
+  ; Creating a Points Array Class using all points in memory
+  points2DArr = pointarrayclass(self.getScaledCoordinates())
+  dum = points2DArr.transformTo2D()
+  
+  oArr = points2DArr.makeVectorArrayStackFromPointArray(boundPoints) 
+  ; Shit one row to the right
+  shiftOArr = shift(oArr, 1)
+  
+  totalAngle = dblarr(nPoints)
+  
+  for i = 0, nSeg-1, 1 do begin
+;  for i = nSeg-1, 0, 1 do begin
+    
+    tempDot = oArr[i].dot(shiftOArr[i])
+    tempDet = oArr[i].det(shiftOArr[i])
+    totalAngle += atan(tempDet.z(), tempDot)
+    
+  endfor
+  
+  finalIndex = where( abs(totalAngle) gt 0.001D, /NULL )  ;!PI
+  
+  return, finalIndex
+
+End
+
+
+
+;+
+; :Description:
+;    The purpose of this method is the read and extract the Variable Length Records from
+;    the public header block of the LAS file.
+;
+; :Category:
+;   LAS
+;
+; :Return:
+;   Will return 4 arrays:
+;    vlrFileID - A string array that the path to the temporary files that hold the files name
+;    vlrByteSize - An Unsigned Long array that holds the byte size of each key
+;    vlrId - A byte array that holds a byte flag to describ the geokey
+;    vlrArr - A pointer array that contains the key in reading order header/key
+;
+; :Uses:
+;   dum = readVRL(inputFile, header, vlrFileArr, vlrByteSizeArr, vlrId ,vlrArr)
+;
+; :Example:
+;   This is not a public method
+;
+; :History:
+;   Create by Antoine Cottin, January 2012.
+;   February 2014 : remodeling of the whole procedure for better results
+;
+; :Author:
+;   Antoine Cottin
+;-
+Function fleurDeLas::readVLR, inputFile, header, vlrFileArr, vlrByteSizeArr, vlrId ,vlrArr, obj
+
+  ; Creating a binary file that will hold the VLR Records
 
-  x = ((*self.lasData).east * (*(self.lasHeader)).xscale) + (*(self.lasHeader)).xoffset
-  y = ((*self.lasData).north * (*(self.lasHeader)).yscale) + (*(self.lasHeader)).yoffset
-  z = ((*self.lasData).elev * 0.001) + 0.
-  
-  nX = n_elements(x)
-  
-  self.out->print,1, 'Printing out ' + strcompress(string(nX)) + ' point structure into dump file...'
-  
-  if keyword_set(outputPath) then outputFile = outputPath else outputFile = self.rootPath + self.sysSep + 'ascii_dump.csv
-  openw, lun, outputFile, /APPEND, /GET_LUN
-  
-  nVal = n_elements(val)
-  
-  case nVal of
-  
-  0: WRITE_CSV, outputFile, x, y, z
-  
-  1: begin
-    
-      temp = transpose([$
-          [x],$
-          [y],$
-          [z],$
-          [replicate(val, nX)] $
-          ])
-      printf, lun, temp
-     
-     end
-     
-  nx: printf, lun, transpose([[x],[y],[z],[val]])   
-  
-  else: self.out->print,3,'Hummm something went wrong...'
-    
-  endcase
-  
-  free_lun, lun, /FORCE
-  
-  return, 1
-  
-End
+  
+
+  ; Creating a temp file that hold ALL the VLR records
+  ; XXX: will need to be changed we integrated to fleurDeLas using self.tempDirPath
+  vlrFilePath = self.tempDirPath + self.sysSep + 'vlrRecords.bin'
+  openw, wLun, vlrFilePath, /GET_LUN
+
 
+
+
+  self.out->print,1, "Number of Variable Length Records: " + strcompress(string(fix(header.nRecords)))
+  self.out->print,1, "Reading variable length records..."
+  ; If number of VLR not null then read them one at a time and print them into console
+
+  if header.nRecords ne 0 then begin
+
+    InitVRLHeader, vrlStruct
+    openr, rLun, inputFile, /swap_if_big_endian, /get_lun
+    point_lun, rLun, header.headerSize
 
+
+    ; String array containing the file name of the temp VLR files
+    vlrFileArr = strarr(header.nRecords)
+    ; Long array containing the byte size of each vlr block header adn key.
+    vlrByteSizeArr = lonarr(header.nRecords)
+    ; A byte array containing a descriptor flag for the type of key
+    ; 1 = waveform descriptor | 2 = GeoKey | 3 = Generic
+    vlrId = bytarr(header.nRecords)
+    ; This is pointer array that will hold the VLR, header/key, in reading order
+    vlrArr = ptrarr(header.nRecords * 2)
+
+    for w=0,header.nRecords-1,1 do begin
+
+      outputFile = strcompress(self.tempDirPath + self.sysSep + 'vlr_0' + string(w) + '.gkey',/REMOVE_ALL)
+      vlrFileArr[w] = outputFile
+
 
-Function fleurDeLas::getScaledCoordinates
+      readu, rLun, vrlStruct
+      writeu, wLun, vrlStruct
+
+      ; Creating a temp file that hold the nth VLR record - one file per record
+      openw, wwLun, outputFile, /get_lun
+      writeu, wwLun, vrlStruct
 
-  return, [ $
-          [ ((*self.lasData).east * (*(self.lasHeader)).xscale) + (*(self.lasHeader)).xoffset ] ,$
-          [ ((*self.lasData).north * (*(self.lasHeader)).yscale) + (*(self.lasHeader)).yoffset ] ,$
-          [ ((*self.lasData).elev * (*(self.lasHeader)).zscale) + (*(self.lasHeader)).zoffset ] $
-          ]
-          
-End
+      vlrArr[w] = ptr_new(vrlStruct)
+
+      case 1 of
+
+        (vrlStruct.recordID ge 100) and (vrlStruct.recordID lt 356): begin
+          self.out->print,1, "Waveform packet descriptor found"
+
+          wfDescriptor = {$
+            bitsPerSample:0B,$
+            waveformCompressionType:0B,$
+            numberOfSamples:0UL,$
+            temporalSampleSpacing:0UL,$
+            digitizerGain:0.0D,$
+            digitizerOffset:0.0D $
+          }
 
+          readu, rLun, wfDescriptor
 
+
+          waveDescriptor = wfDescriptor
+
 
-Function fleurDeLas::updateSelectArray, index
+          writeu, wLun, waveDescriptor
+          writeu, wwLun, waveDescriptor
 
-    (*self.selectArray)[index] += 1
-    return, 1
-    
-End
+          vlrId[w] = 1
+          vlrArr[w+1] = ptr_new(waveDescriptor)
+
+
+        end
+
+        (vrlStruct.recordID eq 34735): begin
+          self.out->print,1,'"GeoKeyDirectoryTag Record" found'
+
+          vlrGeoKeyHeader = vrlStruct
+
+          gkdTag = {$
+            wKeyDirectoryVersion:0US,$
+            wKeyRevision:0US,$
+            wMinorRevision:0US,$
+            wNumberOfKeys:0US$    ;TODO to update if we add fields in there
+        }
+
 
+        readu, rLun, gkdTag
 
+        ;        print, "Number of geokey:",gkdTag.wNumberOfKeys
+        geoKeyHeader = gkdTag
+
+        sKeyEntry = {$
+          wKeyID:0US,$
+          wTIFFTagLocation:0US,$
+          wCount:0US,$
+          wValueOffset:0US$
+      }
+
+      tempKeyEntry = replicate(sKeyEntry, gkdTag.wNumberOfKeys)
+      readu, rLun,tempKeyEntry
+
+      geoKeyArray = tempKeyEntry
+
+      writeu, wLun, geoKeyHeader
+      writeu, wLun, geoKeyArray
+      writeu, wwLun, geoKeyHeader
+      writeu, wwLun, geoKeyArray
 
-Function fleurDeLas::resetselectArray
+      vlrId[w] = 2
+      tempStruc = {header:gkdTag, key:tempKeyEntry}
+      vlrArr[w+1] = ptr_new(tempStruc)
+      tempStruc = 0
+
+    end
+
+    else: begin
+
+      generic = bytarr(vrlStruct.recordLengthAfterHearder)
 
-    (*self.selectArray) *= 0
-    return, 1
-    
-End
+      readu, rLun, generic
+
+
+      writeu, wLun, generic
+      writeu, wwLun, generic
 
+      vlrId[w] = 3
+      vlrArr[w+1] = ptr_new(generic)
+
+    end
+
+  endcase
+
 
+  point_lun, -wwLun, endPos
+  free_lun, wwLun
+  vlrByteSizeArr[w] = endPos
+
+
+endfor
+
 
-Function fleurDeLas::radiusSelection, center, radius, indexPoints
+free_lun, rLun
+free_lun, wLun
 
-  ; Restoring data into memory
-  ;dum = self.restoreData()
-
-  ; Loading data using the provided index data
-  ; If not index provided, then load all the data
-  if n_elements(indexPoints) eq 0 then begin
-
-    loadData = self.getData(/all)
-    ; Creating a Points Array Class using all points in memory
-    points2DArr = pointarrayclass(self.getScaledCoordinates())
-    dum = points2DArr.transformTo2D()
-
-  endif else begin
-
-    loadData = self.getData(pointNumber = indexPoints)
-    ; Creating a Points Array Class using all points in memory
-    points2DArr = pointarrayclass(self.getScaledCoordinates())
-    ;dum = points2DArr.transformTo2D()
-
-  endelse
-
-  ; Checking the validity of the center points
-  if n_elements(center) eq 0 then begin
-
-    self.out->print, 2, 'No center points found...'
-    return, 0
-
-  endif else begin
-    
-    pointData = self.getData(pointNumber = center)
-    point = pointclass(self.getScaledCoordinates())
-    ;dum = point.setZ(0.D)
-    
-  endelse
-  
-  ; Checking the validity of the radius length
-  if n_elements(radius) eq 0 or radius le 0. then begin
-
-    self.out->print, 2, 'Problem with the radius definition...'
-    return, 0
-
-  endif
-
-  ; Creating 2D vectors
-  tempVecs = points2DArr.makeVectorArray(point)
-  vecs = tempVecs.horizLength()
-  ; Filtering vecs be length
-  finalIndex = where(vecs le radius, /NULL)
-
-  return, finalIndex
-
-
-End
-
-
-Function fleurDeLas::polygonSelection, boundPoints, indexPoints
-
-  ; Restoring data into memory
-  ;dum = self.restoreData()
-  
-  ; Loading data using the provided index data
-  ; If not index provided, then load all the data
-  if n_elements(indexPoints) eq 0 then begin
-    
-    dum = self.getData(/all)
-    
-  endif else begin
-    
-    dum = self.getData(pointNumber = indexPoints)
-    
-  endelse
-
-  ; Checking the validity of the bounding points
-  if n_elements(boundPoints) eq 0 then begin
-    
-    self.out->print, 2, 'No bounding points found...'
-    return, 0
-    
-  endif
-
-  ; Number of boundary points
-  nSeg = boundPoints.getDim()
-  
-  ; Number of points loaded in memory
-  nPoints = n_elements(dum)
-  
-  ; Creating a Points Array Class using all points in memory
-  points2DArr = pointarrayclass(self.getScaledCoordinates())
-  dum = points2DArr.transformTo2D()
-  
-  oArr = points2DArr.makeVectorArrayStackFromPointArray(boundPoints) 
-  ; Shit one row to the right
-  shiftOArr = shift(oArr, 1)
-  
-  totalAngle = dblarr(nPoints)
-  
-  for i = 0, nSeg-1, 1 do begin
-;  for i = nSeg-1, 0, 1 do begin
-    
-    tempDot = oArr[i].dot(shiftOArr[i])
-    tempDet = oArr[i].det(shiftOArr[i])
-    totalAngle += atan(tempDet.z(), tempDot)
-    
-  endfor
-  
-  finalIndex = where( abs(totalAngle) gt 0.001D, /NULL )  ;!PI
-  
-  return, finalIndex
-
-End
-
-
-
+
+endif else begin
+
+  self.out->print,2, 'No Variable Length Records to read'
+  vlrFileArr = 0
+  vlrByteSizeArr = 0
+  vlrId = 0
+  vlrArr = 0
+
+endelse
+
+End
+
+
+
 ;+
-; :Description:
-;    The purpose of this method is the read and extract the Variable Length Records from
-;    the public header block of the LAS file.
-;
-; :Category:
-;   LAS
-;
-; :Return:
-;   Will return 4 arrays:
-;    vlrFileID - A string array that the path to the temporary files that hold the files name
-;    vlrByteSize - An Unsigned Long array that holds the byte size of each key
-;    vlrId - A byte array that holds a byte flag to describ the geokey
-;    vlrArr - A pointer array that contains the key in reading order header/key
-;
-; :Uses:
-;   dum = readVRL(inputFile, header, vlrFileArr, vlrByteSizeArr, vlrId ,vlrArr)
-;
-; :Example:
-;   This is not a public method
-;
-; :History:
-;   Create by Antoine Cottin, January 2012.
-;   February 2014 : remodeling of the whole procedure for better results
-;
-; :Author:
-;   Antoine Cottin
-;-
-Function fleurDeLas::readVLR, inputFile, header, vlrFileArr, vlrByteSizeArr, vlrId ,vlrArr, obj
-
-  ; Creating a binary file that will hold the VLR Records
-<<<<<<< HEAD
-
-  ; Creating a temp file that hold ALL the VLR records
-  ; XXX: will need to be changed we integrated to fleurDeLas using self.tempDirPath
-  openw, 102, './temp/vlrRecords.bin'
-
-  ; Closing all lun(s) to avoid any issue
-  close, 100
-=======
-  
-
-  ; Creating a temp file that hold ALL the VLR records
-  ; XXX: will need to be changed we integrated to fleurDeLas using self.tempDirPath
-  vlrFilePath = self.tempDirPath + self.sysSep + 'vlrRecords.bin'
-  openw, wLun, vlrFilePath, /GET_LUN
-
->>>>>>> 3f3e9847
-
-
-  self.out->print,1, "Number of Variable Length Records: " + strcompress(string(fix(header.nRecords)))
-  self.out->print,1, "Reading variable length records..."
-  ; If number of VLR not null then read them one at a time and print them into console
-
-  if header.nRecords ne 0 then begin
-
-    InitVRLHeader, vrlStruct
-<<<<<<< HEAD
-    openr, 100, inputFile, /swap_if_big_endian
-    point_lun, 100, header.headerSize
-=======
-    openr, rLun, inputFile, /swap_if_big_endian, /get_lun
-    point_lun, rLun, header.headerSize
->>>>>>> 3f3e9847
-
-    ; String array containing the file name of the temp VLR files
-    vlrFileArr = strarr(header.nRecords)
-    ; Long array containing the byte size of each vlr block header adn key.
-    vlrByteSizeArr = lonarr(header.nRecords)
-    ; A byte array containing a descriptor flag for the type of key
-    ; 1 = waveform descriptor | 2 = GeoKey | 3 = Generic
-    vlrId = bytarr(header.nRecords)
-    ; This is pointer array that will hold the VLR, header/key, in reading order
-    vlrArr = ptrarr(header.nRecords * 2)
-
-    for w=0,header.nRecords-1,1 do begin
-
-      outputFile = strcompress(self.tempDirPath + self.sysSep + 'vlr_0' + string(w) + '.gkey',/REMOVE_ALL)
-      vlrFileArr[w] = outputFile
-
-<<<<<<< HEAD
-      readu, 100, vrlStruct
-      writeu, 102, vrlStruct
-
-      ; Creating a temp file that hold the nth VLR record - one file per record
-      openw, 103, outputFile
-      writeu, 103, vrlStruct
-=======
-      readu, rLun, vrlStruct
-      writeu, wLun, vrlStruct
-
-      ; Creating a temp file that hold the nth VLR record - one file per record
-      openw, wwLun, outputFile, /get_lun
-      writeu, wwLun, vrlStruct
->>>>>>> 3f3e9847
-      vlrArr[w] = ptr_new(vrlStruct)
-
-      case 1 of
-
-        (vrlStruct.recordID ge 100) and (vrlStruct.recordID lt 356): begin
-          self.out->print,1, "Waveform packet descriptor found"
-
-          wfDescriptor = {$
-            bitsPerSample:0B,$
-            waveformCompressionType:0B,$
-            numberOfSamples:0UL,$
-            temporalSampleSpacing:0UL,$
-            digitizerGain:0.0D,$
-            digitizerOffset:0.0D $
-          }
-<<<<<<< HEAD
-          readu, 100, wfDescriptor
-=======
-          readu, rLun, wfDescriptor
->>>>>>> 3f3e9847
-
-          waveDescriptor = wfDescriptor
-
-
-<<<<<<< HEAD
-          writeu, 102, waveDescriptor
-          writeu, 103, waveDescriptor
-=======
-          writeu, wLun, waveDescriptor
-          writeu, wwLun, waveDescriptor
->>>>>>> 3f3e9847
-          vlrId[w] = 1
-          vlrArr[w+1] = ptr_new(waveDescriptor)
-
-
-        end
-
-        (vrlStruct.recordID eq 34735): begin
-          self.out->print,1,'"GeoKeyDirectoryTag Record" found'
-
-          vlrGeoKeyHeader = vrlStruct
-
-          gkdTag = {$
-            wKeyDirectoryVersion:0US,$
-            wKeyRevision:0US,$
-            wMinorRevision:0US,$
-            wNumberOfKeys:0US$    ;TODO to update if we add fields in there
-        }
-
-<<<<<<< HEAD
-        readu,100,gkdTag
-=======
-        readu, rLun, gkdTag
->>>>>>> 3f3e9847
-        ;        print, "Number of geokey:",gkdTag.wNumberOfKeys
-        geoKeyHeader = gkdTag
-
-        sKeyEntry = {$
-          wKeyID:0US,$
-          wTIFFTagLocation:0US,$
-          wCount:0US,$
-          wValueOffset:0US$
-      }
-
-      tempKeyEntry = replicate(sKeyEntry, gkdTag.wNumberOfKeys)
-<<<<<<< HEAD
-      readu, 100, tempKeyEntry
-
-      geoKeyArray = tempKeyEntry
-
-      writeu, 102, geoKeyHeader
-      writeu, 102, geoKeyArray
-      writeu, 103, geoKeyHeader
-      writeu, 103, geoKeyArray
-=======
-      readu, rLun,tempKeyEntry
-
-      geoKeyArray = tempKeyEntry
-
-      writeu, wLun, geoKeyHeader
-      writeu, wLun, geoKeyArray
-      writeu, wwLun, geoKeyHeader
-      writeu, wwLun, geoKeyArray
->>>>>>> 3f3e9847
-      vlrId[w] = 2
-      tempStruc = {header:gkdTag, key:tempKeyEntry}
-      vlrArr[w+1] = ptr_new(tempStruc)
-      tempStruc = 0
-
-    end
-
-    else: begin
-
-      generic = bytarr(vrlStruct.recordLengthAfterHearder)
-<<<<<<< HEAD
-      readu, 100,generic
-
-
-      writeu, 102, generic
-      writeu, 103, generic
-=======
-      readu, rLun, generic
-
-
-      writeu, wLun, generic
-      writeu, wwLun, generic
->>>>>>> 3f3e9847
-      vlrId[w] = 3
-      vlrArr[w+1] = ptr_new(generic)
-
-    end
-
-  endcase
-
-<<<<<<< HEAD
-  point_lun, -103, endPos
-  close, 103
-=======
-  point_lun, -wwLun, endPos
-  free_lun, wwLun
->>>>>>> 3f3e9847
-  vlrByteSizeArr[w] = endPos
-
-
-endfor
-
-<<<<<<< HEAD
-close, 100
-close, 102
-=======
-free_lun, rLun
-free_lun, wLun
->>>>>>> 3f3e9847
-
-endif else begin
-
-  self.out->print,2, 'No Variable Length Records to read'
-  vlrFileArr = 0
-  vlrByteSizeArr = 0
-  vlrId = 0
-  vlrArr = 0
-
-endelse
-
-End
-
-
-
-;+
-;   The purpose of this method is the read the LAS file.
+;   The purpose of this method is the read the LAS file.
 ;   This method is automatically called when the fleurDeLas::loadData() is invoque.
 ;
 ; :Category:
@@ -4242,36 +4148,36 @@
 ;   dum = readLAS(inputLun, minorVersion, majorVersion, header, dataStr)
 ;
 ; :Params:
-;    inputLun: in, required, type=string
+;    inputLun: in, required, type=string
 ;     A string that represents the LAS file fully qualified path
-;    minorVersion: in, required, type=byte
+;    minorVersion: in, required, type=byte
 ;     A byte flag representing the LAS minor version
-;    majorVersion: in, required, type=byte
+;    majorVersion: in, required, type=byte
 ;     A byte flag representing the LAS major version
-;    header: out, required, type=structure 
-;     A structure holding the LAS header structure
-;    dataStr: out, required, type=structure
+;    header: out, required, type=structure 
+;     A structure holding the LAS header structure
+;    dataStr: out, required, type=structure
 ;     A structure holding the LAS point structure
 ;
 ; :History:
-;   Create by Antoine Cottin, Jully 2012.
-;   February 2014 :
-;     -Remodeling of the whole procedure for better results
+;   Create by Antoine Cottin, Jully 2012.
+;   February 2014 :
+;     -Remodeling of the whole procedure for better results
 ;     -Integration to the fleurDeLas object
 ;
-; :Author:
-;   Antoine Cottin
-;   
+; :Author:
+;   Antoine Cottin
+;   
 ; :Hidden:
 ;-
-Function fleurDeLas::getLASHeaderDataStr, inputLun, minorVersion, majorVersion, header, dataStr
-
-  self.out->print,1,strcompress("LAS Version " + string(fix(majorVersion)) + "." + strcompress(string(fix(minorVersion)),/remove_all) + " detected.")
-  self.out->print,1, "Initializing the header..."
-  InitHeaderLAS, header, minorVersion
-  self.out->print,1, "Reading header..."
-  readu, inputLun, header
-  
+Function fleurDeLas::getLASHeaderDataStr, inputLun, minorVersion, majorVersion, header, dataStr
+
+  self.out->print,1,strcompress("LAS Version " + string(fix(majorVersion)) + "." + strcompress(string(fix(minorVersion)),/remove_all) + " detected.")
+  self.out->print,1, "Initializing the header..."
+  InitHeaderLAS, header, minorVersion
+  self.out->print,1, "Reading header..."
+  readu, inputLun, header
+  
   self.Out->print,1,'=============== HEADER ==============='
   self.Out->print,1, Strcompress("System identifier: " + String(header.Systemid))
   self.Out->print,1, Strcompress("Generating software: " + String(header.Softwareid))
@@ -4289,21 +4195,21 @@
   self.Out->print,1, Strcompress("Minimum x y z: " + String(header.Xmin) + " " + String(header.Ymin) + " " + String(header.Zmin))
   self.Out->print,1, Strcompress("Maximum x y z: " + String(header.Xmax) + " " + String(header.Ymax) + " " + String(header.Zmax))
   self.Out->print,1,'======================================'
-
-  self.out->print,1, "Initializing the point structure..."
-  InitDataLAS, dataStr,  pointFormat = header.pointFormat
-  self.out->print,1, "Original point Structure description:"
-  self.out->printArray,1, tag_names(dataStr)
-  
-  return, 1
-
-End
-
-
-
-;
+
+  self.out->print,1, "Initializing the point structure..."
+  InitDataLAS, dataStr,  pointFormat = header.pointFormat
+  self.out->print,1, "Original point Structure description:"
+  self.out->printArray,1, tag_names(dataStr)
+  
+  return, 1
+
+End
+
+
+
+;
 ;+
-;   The purpose of this method is the read the LAS file.
+;   The purpose of this method is the read the LAS file.
 ;   This method is automatically called when the fleurDeLas::loadData() is invoque.
 ;
 ; :Category:
@@ -4316,86 +4222,86 @@
 ;   dum = readLAS(inputFile, header, dataStr)
 ;
 ; :Params:
-;    inputFile: in, required, type=string
+;    inputFile: in, required, type=string
 ;     A string that represents the LAS file fully qualified path
-;    header: out, required, type=structure 
+;    header: out, required, type=structure 
 ;     A structure holding the LAS header structure
-;    dataStr: out, required, type=structure
+;    dataStr: out, required, type=structure
 ;     A structure holding the LAS point structure
 ;
 ; :History:
-;   Create by Antoine Cottin, Jully 2012.
-;   February 2014 :
-;     -Remodeling of the whole procedure for better results
+;   Create by Antoine Cottin, Jully 2012.
+;   February 2014 :
+;     -Remodeling of the whole procedure for better results
 ;     -Integration to the fleurDeLas object
 ;
-; :Author:
-;   Antoine Cottin
-;
+; :Author:
+;   Antoine Cottin
+;
 ; :Hidden:
 ;-
-Function fleurDeLas::readLAS, inputFile, header, dataStr
-
-  compile_opt idl2, logical_predicate
-
-  CD, self.rootPath
-  
-  ; Testing the file name
-  fileTest = file_info(inputFile, /NOEXPAND_PATH)
-  if fileTest.exists eq 1 then begin
-    self.out->print,1, "Valid path and file name."
-  endif else begin
-    self.out->print,3, "Problem with the file path and/or name."
-    self.out->print,3, "Please check your input."
-    self.out->print,3, "Program closing."
-    return, 0
-  endelse
-
-  ; Open the file
-  openr, inputLun, inputFile, /get_lun, /swap_if_big_endian
-
-  ; Check if the file is a LAS file
-  signature = bytarr(4)
-  readu, inputLun, signature
-
-  if string(signature) eq 'LASF' then begin
-
-    self.out->print,1, 'LAS file detected..."
-    self.out->print,1, "Looking for version number..."
-    point_lun,inputLun, 24
-    majorVersion = 1B
-    minorVersion = 1B
-    readu, inputLun, majorVersion
-    readu, inputLun, minorVersion
-
-    ; Closing and re-opening the file to reinitialize the pointer
-    free_lun,inputLun
-    openr, inputLun, inputFile, /get_lun, /swap_if_big_endian
-
-    dum = self.getLASHeaderDataStr(inputLun, minorVersion, majorVersion, header, dataStr)
-
-    free_lun, inputLun
-
-  endif else begin
-    self.out->print,3, "LAS file not recognize"
-    self.out->print,3, "Closing the file and terminating..."
-    free_lun, inputLun
-    return, 0
-  endelse
-
-  close, inputLun
-
-  return, 1
-
-end
-
-
-;+
-; 
-;-
+Function fleurDeLas::readLAS, inputFile, header, dataStr
+
+  compile_opt idl2, logical_predicate
+
+  CD, self.rootPath
+  
+  ; Testing the file name
+  fileTest = file_info(inputFile, /NOEXPAND_PATH)
+  if fileTest.exists eq 1 then begin
+    self.out->print,1, "Valid path and file name."
+  endif else begin
+    self.out->print,3, "Problem with the file path and/or name."
+    self.out->print,3, "Please check your input."
+    self.out->print,3, "Program closing."
+    return, 0
+  endelse
+
+  ; Open the file
+  openr, inputLun, inputFile, /get_lun, /swap_if_big_endian
+
+  ; Check if the file is a LAS file
+  signature = bytarr(4)
+  readu, inputLun, signature
+
+  if string(signature) eq 'LASF' then begin
+
+    self.out->print,1, 'LAS file detected..."
+    self.out->print,1, "Looking for version number..."
+    point_lun,inputLun, 24
+    majorVersion = 1B
+    minorVersion = 1B
+    readu, inputLun, majorVersion
+    readu, inputLun, minorVersion
+
+    ; Closing and re-opening the file to reinitialize the pointer
+    free_lun,inputLun
+    openr, inputLun, inputFile, /get_lun, /swap_if_big_endian
+
+    dum = self.getLASHeaderDataStr(inputLun, minorVersion, majorVersion, header, dataStr)
+
+    free_lun, inputLun
+
+  endif else begin
+    self.out->print,3, "LAS file not recognize"
+    self.out->print,3, "Closing the file and terminating..."
+    free_lun, inputLun
+    return, 0
+  endelse
+
+  close, inputLun
+
+  return, 1
+
+end
+
+
+;+
+; 
+;- ;+
 ; :Description:
-;    This Function aim to modify the GeoKey record of the VLR record
+;    This Function aim to modify the GeoKey record of the VLR record
 ;    Still in beta - WIP
 ;
 ; :Category:
@@ -4420,79 +4326,79 @@
 ; :Author: antoine
 ;-
 
-Function fleurDeLas::addGeoKey
-
-
-  out = obj_new('consoleOutput')
-  ;a = obj_new('fleurDeLas')
-  ;a->load_data, "I:\RG12_10-206b-FW-lidar-20121217\fw_laser\las1.3\LDR-FW-RG12_10-2012-206b-03.LAS"
-  vlrGeoKeyArray=a->getvlr(/vlrGeoKeyArray)
-
-  for x=0,n_elements(vlrGeoKeyArray)-1,1 do begin
-
-    case vlrGeoKeyArray(x).wKeyID of
-
-      3076:begin
-      print,"Finding key " + strcompress(getGeoTiffKeyName(vlrGeoKeyArray(x).wKeyID)) +"["+strcompress(string(vlrGeoKeyArray(x).wKeyID),/remove_all)+"]..."
-      print,"Changing wValueOffset from"+strcompress(vlrGeoKeyArray(x).wValueOffset)+" to 9001..."
-      ;TODO: Ask user to enter the new value here
-      vlrGeoKeyArray(x).wValueOffset=9001US
-      print,"Done!"
-    end
-
-    4096:begin
-    print,"Finding key " + strcompress(getGeoTiffKeyName(vlrGeoKeyArray(x).wKeyID)) +"["+strcompress(string(vlrGeoKeyArray(x).wKeyID),/remove_all)+"]..."
-    print,"Changing wValueOffset from"+strcompress(vlrGeoKeyArray(x).wValueOffset)+" to 5001..."
-    ;TODO: Ask user to enter the new value here
-    vlrGeoKeyArray(x).wValueOffset=5001US
-    print,"Done!"
-  end
-
-  else:begin
-  print,"Finding key " + strcompress(getGeoTiffKeyName(vlrGeoKeyArray(x).wKeyID)) +"["+strcompress(string(vlrGeoKeyArray(x).wKeyID),/remove_all)+"]..."
-  print,"Nothing to do!"
-end
-
-endcase
-
-endfor
-
-
-print, "Adding new field(s) to the geokey vlrGeoKeyArray..."
-
-vlrGeoKeyArray=[vlrGeoKeyArray,{wKeyID:3072US,wTIFFTagLocation:0US,wCount:1US,wValueOffset:27700US}]
-nKey = 1
-
-vlrHeaderOfGeoKey = a->getVlr(/vlrHeaderOfGeoKey)
-vlrHeaderOfGeoKey.recordLengthAfterHearder = vlrHeaderOfGeoKey.recordLengthAfterHearder + (nKey * 8US)
-
-print, "Commiting geoKeyArray changes to the file..."
-dum = a->setVlrHeaderOfGeoKey(vlrGeoKeyArray)
-
-
-vlrGeoKeyHeader = a->getVlr(/vlrGeoKeyHeader)
-print,"Updating geoKeyHeader..."
-print, "Adding " + strcompress(string(nKey),/remove_all) + " key(s) to the geoKey VLR..."
-print, "Updating public header with these new information..."
-vlrGeoKeyHeader.wNumberOfKeys=vlrGeoKeyHeader.wNumberOfKeys + nKey
-
-print, "Commiting geoKeyHeader changes to the file..."
-dum = a->setVlrGeoKeyHeader(vlrGeoKeyHeader)
-print, "DUM:",dum
-
-;print,vlrGeoKeyArrayGeoKeyHeader
-; Update header if needed
-; Each additional key adds 8 bytes
-lasHeader = a->getHeaderProperty(/header)
-print, "Updating number of Variable Length Records..."
-dum = a->setHeaderNRecords(lasHeader.nRecords + 1UL)
-print, "New value for number of Variable Length Records: " + strcompress(string(lasHeader.nRecords),/remove_all)
-print, "Updating points block offset..."
-dum = a->setHeaderDataOffset(lasHeader.dataOffset + (nKey * 8UL) + 10UL)
-print, "Updating wavefrom block offset..."
-if lasHeader.versionMinor ge 3 then dum = a->setHeaderStartWaveform(lasHeader.startWaveform + (nKey * 8ULL) +10UL)
-
-
+Function fleurDeLas::addGeoKey
+
+
+  out = obj_new('consoleOutput')
+  ;a = obj_new('fleurDeLas')
+  ;a->load_data, "I:\RG12_10-206b-FW-lidar-20121217\fw_laser\las1.3\LDR-FW-RG12_10-2012-206b-03.LAS"
+  vlrGeoKeyArray=a->getvlr(/vlrGeoKeyArray)
+
+  for x=0,n_elements(vlrGeoKeyArray)-1,1 do begin
+
+    case vlrGeoKeyArray(x).wKeyID of
+
+      3076:begin
+      print,"Finding key " + strcompress(getGeoTiffKeyName(vlrGeoKeyArray(x).wKeyID)) +"["+strcompress(string(vlrGeoKeyArray(x).wKeyID),/remove_all)+"]..."
+      print,"Changing wValueOffset from"+strcompress(vlrGeoKeyArray(x).wValueOffset)+" to 9001..."
+      ;TODO: Ask user to enter the new value here
+      vlrGeoKeyArray(x).wValueOffset=9001US
+      print,"Done!"
+    end
+
+    4096:begin
+    print,"Finding key " + strcompress(getGeoTiffKeyName(vlrGeoKeyArray(x).wKeyID)) +"["+strcompress(string(vlrGeoKeyArray(x).wKeyID),/remove_all)+"]..."
+    print,"Changing wValueOffset from"+strcompress(vlrGeoKeyArray(x).wValueOffset)+" to 5001..."
+    ;TODO: Ask user to enter the new value here
+    vlrGeoKeyArray(x).wValueOffset=5001US
+    print,"Done!"
+  end
+
+  else:begin
+  print,"Finding key " + strcompress(getGeoTiffKeyName(vlrGeoKeyArray(x).wKeyID)) +"["+strcompress(string(vlrGeoKeyArray(x).wKeyID),/remove_all)+"]..."
+  print,"Nothing to do!"
+end
+
+endcase
+
+endfor
+
+
+print, "Adding new field(s) to the geokey vlrGeoKeyArray..."
+
+vlrGeoKeyArray=[vlrGeoKeyArray,{wKeyID:3072US,wTIFFTagLocation:0US,wCount:1US,wValueOffset:27700US}]
+nKey = 1
+
+vlrHeaderOfGeoKey = a->getVlr(/vlrHeaderOfGeoKey)
+vlrHeaderOfGeoKey.recordLengthAfterHearder = vlrHeaderOfGeoKey.recordLengthAfterHearder + (nKey * 8US)
+
+print, "Commiting geoKeyArray changes to the file..."
+dum = a->setVlrHeaderOfGeoKey(vlrGeoKeyArray)
+
+
+vlrGeoKeyHeader = a->getVlr(/vlrGeoKeyHeader)
+print,"Updating geoKeyHeader..."
+print, "Adding " + strcompress(string(nKey),/remove_all) + " key(s) to the geoKey VLR..."
+print, "Updating public header with these new information..."
+vlrGeoKeyHeader.wNumberOfKeys=vlrGeoKeyHeader.wNumberOfKeys + nKey
+
+print, "Commiting geoKeyHeader changes to the file..."
+dum = a->setVlrGeoKeyHeader(vlrGeoKeyHeader)
+print, "DUM:",dum
+
+;print,vlrGeoKeyArrayGeoKeyHeader
+; Update header if needed
+; Each additional key adds 8 bytes
+lasHeader = a->getHeaderProperty(/header)
+print, "Updating number of Variable Length Records..."
+dum = a->setHeaderNRecords(lasHeader.nRecords + 1UL)
+print, "New value for number of Variable Length Records: " + strcompress(string(lasHeader.nRecords),/remove_all)
+print, "Updating points block offset..."
+dum = a->setHeaderDataOffset(lasHeader.dataOffset + (nKey * 8UL) + 10UL)
+print, "Updating wavefrom block offset..."
+if lasHeader.versionMinor ge 3 then dum = a->setHeaderStartWaveform(lasHeader.startWaveform + (nKey * 8ULL) +10UL)
+
+
 End
 
 
@@ -4507,19 +4413,19 @@
   o = Idlgrpolygon(xyz, Style=0, Vert_Colors=rgb)
   XObjView, o, TITLE='Fleurdelas Simple Viewer"
 
-End
-
-
-
+End
+
+
+
 Pro fleurDeLas__define
 
   ; Definition of the data hold by the object
   void = {fleurDeLas, $
-    lasFilePath       : '',$                    ; String representing the path to the LAS file
-    surveyDay         : '',$                    ; String holding the Julian Survey day - only with ARSF-NERC dataset
-    tempDirPath       : '',$                    ; String holdinf the temporary directory path to store temp file(s) if required
-    rootPath          : '',$                    ; Path of the directory where the project is located
-    waveFileExt       : '',$                    ; Extention of the external waveform file, WPD | INW
+    lasFilePath       : '',$                    ; String representing the path to the LAS file
+    surveyDay         : '',$                    ; String holding the Julian Survey day - only with ARSF-NERC dataset
+    tempDirPath       : '',$                    ; String holdinf the temporary directory path to store temp file(s) if required
+    rootPath          : '',$                    ; Path of the directory where the project is located
+    waveFileExt       : '',$                    ; Extention of the external waveform file, WPD | INW
     sysSep            : '',$                    ; String of the local path where the project is located - for relative path generation
     lasHeader         : ptr_new(),$             ; Pointer to the header of the LAS file
     lasDataStr        : ptr_new(),$             ; Pointer to the Point data structure
